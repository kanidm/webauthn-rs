//! Webauthn-rs - Webauthn for Rust Server Applications
//!
//! Webauthn is a standard allowing communication between servers, browsers and authenticators
//! to allow strong, passwordless, cryptographic authentication to be performed. Webauthn
//! is able to operate with many authenticator types, such as U2F.
//!
//! This library aims to provide a secure Webauthn implementation that you can
//! plug into your application, so that you can provide Webauthn to your users.
//!
//! For examples, see our examples folder.
//!
//! To use this library yourself, you will want to reference the `WebauthnConfig` trait to
//! develop site specific policy and configuration, and the `Webauthn` struct for Webauthn
//! interactions.

#![warn(missing_docs)]

use rand::prelude::*;
use std::convert::TryFrom;

use crate::attestation::{
    verify_apple_anonymous_attestation, verify_fidou2f_attestation, verify_none_attestation,
    verify_packed_attestation, verify_tpm_attestation, AttestationFormat, AttestationType,
};
use crate::base64_data::Base64UrlSafeData;
use crate::constants::{AUTHENTICATOR_TIMEOUT, CHALLENGE_SIZE_BYTES};
use crate::crypto::compute_sha256;
use crate::error::WebauthnError;
use crate::proto::*;

/// The in progress state of a credential registration attempt. You must persist this associated
/// to the UserID requesting the registration.
#[derive(Debug, Clone, Serialize, Deserialize)]
pub struct RegistrationState {
    policy: UserVerificationPolicy,
    exclude_credentials: Vec<CredentialID>,
    challenge: Base64UrlSafeData,
}

/// The in progress state of an authentication attempt. You must persist this associated to the UserID
/// requesting the registration.
#[derive(Debug, Clone, Serialize, Deserialize)]
pub struct AuthenticationState {
    credentials: Vec<Credential>,
    policy: UserVerificationPolicy,
    challenge: Base64UrlSafeData,
}

impl AuthenticationState {
    /// set which credentials the user is allowed to authenticate with
    pub fn set_allowed_credentials(&mut self, credentials: Vec<Credential>) {
        self.credentials = credentials;
    }
}

/// This is the core of the Webauthn operations. It provides 4 interfaces that you will likely
/// use the most:
/// * generate_challenge_response
/// * register_credential
/// * generate_challenge_authenticate
/// * authenticate_credential
///
/// Each of these is described in turn, but they will all map to routes in your application.
/// The generate functions return Json challenges that are intended to be processed by the client
/// browser, and the register and authenticate will receive Json that is processed and verified.
///
/// These functions return state that you must store and handle correctly for the authentication
/// or registration to proceed correctly.
///
/// As a result, it's very important you read the function descriptions to understand the process
/// as much as possible.
#[derive(Debug)]
pub struct Webauthn<T> {
    config: T,
    pkcp: Vec<PubKeyCredParams>,
    rp_id_hash: Vec<u8>,
}

impl<T> Webauthn<T> {
    /// Create a new Webauthn instance with the supplied configuration. The config type
    /// will receive and interact with various callbacks to allow the lifecycle and
    /// application handling of Credentials to be customised for your application.
    ///
    /// You should see the Documentation for WebauthnConfig, which is the main part of
    /// the code you will interact with for site-specific customisation.
    pub fn new(config: T) -> Self
    where
        T: WebauthnConfig,
    {
        let pkcp = config
            .get_credential_algorithms()
            .iter()
            .map(|a| PubKeyCredParams {
                type_: "public-key".to_string(),
                alg: a.into(),
            })
            .collect();
        let rp_id_hash = compute_sha256(config.get_relying_party_id().as_bytes());
        Webauthn {
            // Use a per-thread csprng
            config,
            pkcp,
            rp_id_hash,
        }
    }

    fn generate_challenge(&self) -> Challenge {
        let mut rng = rand::thread_rng();
        Challenge::new(rng.gen::<[u8; CHALLENGE_SIZE_BYTES]>().to_vec())
    }

    /// Generate a new challenge for client registration.
    /// Same as `generate_challenge_register_options` but default options
    pub fn generate_challenge_register(
        &self,
        user_name: &str,
        policy: Option<UserVerificationPolicy>,
    ) -> Result<(CreationChallengeResponse, RegistrationState), WebauthnError>
    where
        T: WebauthnConfig,
    {
        self.generate_challenge_register_options(
            user_name.as_bytes().to_vec(),
            user_name.to_string(),
            user_name.to_string(),
            None,
            policy,
            None,
        )
    }

    /// Generate a new challenge for client registration. This is the first step in
    /// the lifecycle of a credential. This function will return the
    /// creationchallengeresponse which is suitable for serde json serialisation
    /// to be sent to the client.
    /// The client (generally a web browser) will pass this JSON
    /// structure to the `navigator.credentials.create()` javascript function for registration.
    ///
    /// It also returns a RegistrationState, that you *must*
    /// persist. It is strongly advised you associate this RegistrationState with the
    /// UserId of the requester.
    pub fn generate_challenge_register_options(
        &self,
        user_id: UserId,
        user_name: String,
        user_display_name: String,
        exclude_credentials: Option<Vec<CredentialID>>,
        policy: Option<UserVerificationPolicy>,
        extensions: Option<RequestRegistrationExtensions>,
    ) -> Result<(CreationChallengeResponse, RegistrationState), WebauthnError>
    where
        T: WebauthnConfig,
    {
        let policy = policy.unwrap_or(UserVerificationPolicy::Preferred_DO_NOT_USE);

        if policy == UserVerificationPolicy::Preferred_DO_NOT_USE {
            log::warn!("UserVerificationPolicy::Preferred_DO_NOT_USE is misleading! You should select Discouraged or Required!");
        }

        if user_id.is_empty() {
            return Err(WebauthnError::InvalidUsername);
        }

        let challenge = self.generate_challenge();

        let c = CreationChallengeResponse {
            public_key: PublicKeyCredentialCreationOptions {
                rp: RelyingParty {
                    name: self.config.get_relying_party_name().to_owned(),
                    id: self.config.get_relying_party_id().to_owned(),
                },
                user: User {
                    id: Base64UrlSafeData(user_id),
                    name: user_name,
                    display_name: user_display_name,
                },
                challenge: challenge.clone().into(),
                pub_key_cred_params: self
                    .config
                    .get_credential_algorithms()
                    .into_iter()
                    .map(|alg| PubKeyCredParams {
                        type_: "public-key".to_string(),
                        alg: alg as i64,
                    })
                    .collect(),
                timeout: Some(self.config.get_authenticator_timeout()),
                attestation: Some(self.config.get_attestation_preference()),
                exclude_credentials: exclude_credentials.as_ref().map(|creds| {
                    creds
                        .iter()
                        .cloned()
                        .map(PublicKeyCredentialDescriptor::from_bytes)
                        .collect()
                }),
                authenticator_selection: Some(AuthenticatorSelectionCriteria {
                    authenticator_attachment: self.config.get_authenticator_attachment(),
                    require_resident_key: self.config.get_require_resident_key(),
                    user_verification: policy.clone(),
                }),
                extensions,
            },
        };

        let wr = RegistrationState {
            policy,
            exclude_credentials: exclude_credentials.unwrap_or_else(|| Vec::with_capacity(0)),
            challenge: challenge.into(),
        };

        // This should have an opaque type of username + chal + policy
        Ok((c, wr))
    }

    /// Process a credential registration response. This is the output of
    /// `navigator.credentials.create()` which is sent to the webserver from the client.
    ///
    /// Given the username you also must provide the associated RegistrationState for this
    /// operation to proceed.
    ///
    /// On success this returns a new Credential that you must persist and associate with the
    /// user.
    ///
    /// Optionally, you may provide a closure that is able to check if any credential of the
    /// same id has already been persisted by your server.
    pub fn register_credential(
        &self,
        reg: &RegisterPublicKeyCredential,
        state: &RegistrationState,
        does_exist_fn: impl Fn(&CredentialID) -> Result<bool, ()>,
    ) -> Result<(Credential, AuthenticatorData<Registration>), WebauthnError>
    where
        T: WebauthnConfig,
    {
        // From the rfc https://w3c.github.io/webauthn/#registering-a-new-credential
        // get the challenge (it's username associated)
        // Policy should also come from the chal

        let RegistrationState {
            policy,
            exclude_credentials,
            challenge,
        } = state;
        let chal: &ChallengeRef = challenge.into();

        // TODO: check the req username matches? I think it's not possible, the caller needs to
        // create the linkage between the username and the state.

        // send to register_credential_internal
        let credential =
            self.register_credential_internal(reg, policy.clone(), chal, &exclude_credentials)?;

        // Check that the credentialId is not yet registered to any other user. If registration is
        // requested for a credential that is already registered to a different user, the Relying
        // Party SHOULD fail this registration ceremony, or it MAY decide to accept the registration,
        // e.g. while deleting the older registration.

        let cred_exist_result = does_exist_fn(&credential.0.cred_id)
            .map_err(|_| WebauthnError::CredentialExistCheckError)?;

        if cred_exist_result {
            return Err(WebauthnError::CredentialAlreadyExists);
        }

        Ok(credential)
    }

    pub(crate) fn register_credential_internal(
        &self,
        reg: &RegisterPublicKeyCredential,
        policy: UserVerificationPolicy,
<<<<<<< HEAD
        chal: Challenge,
        exclude_credentials: Vec<CredentialID>,
    ) -> Result<(Credential, AuthenticatorData<Registration>), WebauthnError>
=======
        chal: &ChallengeRef,
        exclude_credentials: &[CredentialID],
    ) -> Result<(Credential, AuthenticatorData), WebauthnError>
>>>>>>> 3dc99095
    where
        T: WebauthnConfig,
    {
        // Let C, the client data claimed as collected during the credential creation, be the result
        // of running an implementation-specific JSON parser on JSONtext.
        //
        // Now, we actually do a much larger conversion in one shot
        // here, where we get the AuthenticatorAttestationResponse

        let data = AuthenticatorAttestationResponse::try_from(&reg.response)?;

        // println!("data: {:?}", data);

        // Verify that the value of C.type is webauthn.create.
        if data.client_data_json.type_ != "webauthn.create" {
            return Err(WebauthnError::InvalidClientDataType);
        }

        // Verify that the value of C.challenge matches the challenge that was sent to the
        // authenticator in the create() call.
        if data.client_data_json.challenge.0 != chal.as_ref() {
            return Err(WebauthnError::MismatchedChallenge);
        }

        // Verify that the value of C.origin matches the Relying Party's origin.
        if data.client_data_json.origin != self.config.get_origin() {
            log::debug!(
                "{} != {}",
                data.client_data_json.origin,
                self.config.get_origin()
            );
            return Err(WebauthnError::InvalidRPOrigin);
        }

        // Verify that the value of C.tokenBinding.status matches the state of Token Binding for the
        // TLS connection over which the assertion was obtained. If Token Binding was used on that
        // TLS connection, also verify that C.tokenBinding.id matches the base64url encoding of the
        // Token Binding ID for the connection.
        //
        //  This could be reasonably complex to do, given that we could be behind a load balancer
        // or we may not directly know the status of TLS inside this api. I'm open to creative
        // suggestions on this topic!
        //

        // 7. Compute the hash of response.clientDataJSON using SHA-256.
        //    This will be used in step 14.
        // First you have to decode this from base64!!! This really could just be implementation
        // specific though ...
        let client_data_json_hash = compute_sha256(data.client_data_json_bytes.as_slice());

        // Perform CBOR decoding on the attestationObject field of the AuthenticatorAttestationResponse
        // structure to obtain the attestation statement format fmt, the authenticator data authData,
        // and the attestation statement attStmt.
        //
        // Done as part of try_from

        // Verify that the rpIdHash in authData is the SHA-256 hash of the RP ID expected by the
        // Relying Party.
        //
        //  NOW: Remember that RP ID https://w3c.github.io/webauthn/#rp-id is NOT THE SAME as the RP name
        // it's actually derived from the RP origin.
        if data.attestation_object.auth_data.rp_id_hash != self.rp_id_hash {
            return Err(WebauthnError::InvalidRPIDHash);
        }

        // Verify that the User Present bit of the flags in authData is set.
        if !data.attestation_object.auth_data.user_present {
            return Err(WebauthnError::UserNotPresent);
        }

        // TODO: Is it possible to verify the attachement policy and resident
        // key requirement here?

        // If user verification is required for this registration, verify that the User Verified bit
        // of the flags in authData is set.
        match policy {
            UserVerificationPolicy::Required => {
                if !data.attestation_object.auth_data.user_verified {
                    return Err(WebauthnError::UserNotVerified);
                }
            }
            UserVerificationPolicy::Preferred_DO_NOT_USE | UserVerificationPolicy::Discouraged => {}
        };

        // Verify that the "alg" parameter in the credential public key in authData matches the alg
        // attribute of one of the items in options.pubKeyCredParams.
        //
        // WARNING: This is actually done after attestation as the credential public key
        // is NOT available yet!

        // Verify that the values of the client extension outputs in clientExtensionResults and the
        // authenticator extension outputs in the extensions in authData are as expected,
        // considering the client extension input values that were given as the extensions option in
        // the create() call. In particular, any extension identifier values in the
        // clientExtensionResults and the extensions in authData MUST be also be present as
        // extension identifier values in the extensions member of options, i.e., no extensions are
        // present that were not requested. In the general case, the meaning of "are as expected" is
        // specific to the Relying Party and which extensions are in use.

        if let Some(ext) = &data.attestation_object.auth_data.extensions {
            log::debug!("ext: {:?}", ext);
        } else {
            log::debug!("no extensions");
        }

        // Determine the attestation statement format by performing a USASCII case-sensitive match on
        // fmt against the set of supported WebAuthn Attestation Statement Format Identifier values.
        // An up-to-date list of registered WebAuthn Attestation Statement Format Identifier values
        // is maintained in the IANA registry of the same name [WebAuthn-Registries].
        // ( https://tools.ietf.org/html/draft-hodges-webauthn-registries-02 )
        //
        //  https://w3c.github.io/webauthn/#packed-attestation
        //  https://w3c.github.io/webauthn/#tpm-attestation
        //  https://w3c.github.io/webauthn/#android-key-attestation
        //  https://w3c.github.io/webauthn/#android-safetynet-attestation
        //  https://w3c.github.io/webauthn/#fido-u2f-attestation
        //  https://w3c.github.io/webauthn/#none-attestation
        let attest_format = AttestationFormat::try_from(data.attestation_object.fmt.as_str())?;

        // 14. Verify that attStmt is a correct attestation statement, conveying a valid attestation
        // signature, by using the attestation statement format fmt’s verification procedure given
        // attStmt, authData and the hash of the serialized client data computed in step 7.

        let acd = data
            .attestation_object
            .auth_data
            .acd
            .as_ref()
            .ok_or(WebauthnError::MissingAttestationCredentialData)?;

        // Now, match based on the attest_format
        // This returns an AttestationType, containing all the metadata needed for
        // step 15.

        log::debug!("attestation is: {:?}", &attest_format);

        let attest_result = match attest_format {
            AttestationFormat::FIDOU2F => verify_fidou2f_attestation(
                acd,
                data.attestation_object.auth_data.counter,
                data.attestation_object.auth_data.user_verified,
                &data.attestation_object.att_stmt,
                &client_data_json_hash,
                &data.attestation_object.auth_data.rp_id_hash,
            ),
            AttestationFormat::Packed => verify_packed_attestation(
                acd,
                data.attestation_object.auth_data.counter,
                data.attestation_object.auth_data.user_verified,
                &data.attestation_object.att_stmt,
                &data.attestation_object.auth_data_bytes,
                &client_data_json_hash,
            ),
            AttestationFormat::TPM => verify_tpm_attestation(
                acd,
                data.attestation_object.auth_data.counter,
                data.attestation_object.auth_data.user_verified,
                &data.attestation_object.att_stmt,
                &data.attestation_object.auth_data_bytes,
                &client_data_json_hash,
            ),
            AttestationFormat::AppleAnonymous => verify_apple_anonymous_attestation(
                acd,
                data.attestation_object.auth_data.counter,
                data.attestation_object.auth_data.user_verified,
                &data.attestation_object.att_stmt,
                &data.attestation_object.auth_data_bytes,
                &client_data_json_hash,
            ),
            AttestationFormat::None => verify_none_attestation(
                acd,
                data.attestation_object.auth_data.counter,
                data.attestation_object.auth_data.user_verified,
            ),
            _ => {
                if self.config.ignore_unsupported_attestation_formats() {
                    let credential_public_key = COSEKey::try_from(&acd.credential_pk)?;
                    Ok(AttestationType::None(Credential::new(
                        acd,
                        credential_public_key,
                        data.attestation_object.auth_data.counter,
                        false,
                    )))
                } else {
                    // No other types are currently implemented
                    Err(WebauthnError::AttestationNotSupported)
                }
            }
        }?;

        // Now based on result ...

        // 15. If validation is successful, obtain a list of acceptable trust anchors (attestation
        // root certificates or ECDAA-Issuer public keys) for that attestation type and attestation
        // statement format fmt, from a trusted source or from policy. For example, the FIDO Metadata
        // Service [FIDOMetadataService] provides one way to obtain such information, using the
        // aaguid in the attestedCredentialData in authData.

        // 16: Assess the attestation trustworthiness using the outputs of the verification procedure
        // in step 14, as follows: (SEE RFC)
        // If the attestation statement attStmt successfully verified but is not trustworthy per step
        // 16 above, the Relying Party SHOULD fail the registration ceremony.

        let credential = self
            .config
            .policy_verify_trust(attest_result)
            .map_err(|_e| WebauthnError::AttestationTrustFailure)?;

        // Verify that the credential public key alg is one of the allowed algorithms.
        let alg_valid = self
            .config
            .get_credential_algorithms()
            .into_iter()
            .any(|alg| alg == credential.cred.type_);

        if !alg_valid {
            return Err(WebauthnError::CredentialAlteredAlgFromRequest);
        }

        // OUT OF SPEC - exclude any credential that is in our exclude list.
        let excluded = exclude_credentials
            .iter()
            .any(|credid| credid.as_slice() == credential.cred_id.as_slice());

        if excluded {
            return Err(WebauthnError::CredentialAlteredAlgFromRequest);
        }

        //  If the attestation statement attStmt verified successfully and is found to be trustworthy,
        // then register the new credential with the account that was denoted in the options.user
        // passed to create(), by associating it with the credentialId and credentialPublicKey in
        // the attestedCredentialData in authData, as appropriate for the Relying Party's system.

        // Already returned above if trust failed.

        // So we return the credential here, and the caller persists it.
        // We turn this into a "helper" and serialisable credential structure that
        // people can use a bit nicer.
        Ok((credential, data.attestation_object.auth_data))
    }

    // https://w3c.github.io/webauthn/#verifying-assertion
    pub(crate) fn verify_credential_internal(
        &self,
        rsp: &PublicKeyCredential,
        policy: UserVerificationPolicy,
        chal: &ChallengeRef,
        cred: &Credential,
    ) -> Result<AuthenticatorData<Authentication>, WebauthnError>
    where
        T: WebauthnConfig,
    {
        if policy == UserVerificationPolicy::Preferred_DO_NOT_USE {
            return Err(WebauthnError::InconsistentUserVerificationPolicy);
        }

        // Let cData, authData and sig denote the value of credential’s response's clientDataJSON,
        // authenticatorData, and signature respectively.
        // Let JSONtext be the result of running UTF-8 decode on the value of cData.
        let data = AuthenticatorAssertionResponse::try_from(&rsp.response).map_err(|e| {
            log::debug!("AuthenticatorAssertionResponse::try_from -> {:?}", e);
            e
        })?;

        let c = &data.client_data;

        /*
        Let C, the client data claimed as used for the signature, be the result of running an
        implementation-specific JSON parser on JSONtext.
            Note: C may be any implementation-specific data structure representation, as long as
            C’s components are referenceable, as required by this algorithm.
        */

        // Verify that the value of C.type is the string webauthn.get.
        if c.type_ != "webauthn.get" {
            return Err(WebauthnError::InvalidClientDataType);
        }

        // Verify that the value of C.challenge matches the challenge that was sent to the
        // authenticator in the PublicKeyCredentialRequestOptions passed to the get() call.
        if c.challenge.0 != chal.as_ref() {
            return Err(WebauthnError::MismatchedChallenge);
        }

        // Verify that the value of C.origin matches the Relying Party's origin.
        if c.origin != self.config.get_origin() {
            log::debug!("{} != {}", c.origin, self.config.get_origin());
            return Err(WebauthnError::InvalidRPOrigin);
        }

        // Verify that the value of C.tokenBinding.status matches the state of Token Binding for the
        // TLS connection over which the attestation was obtained. If Token Binding was used on that
        // TLS connection, also verify that C.tokenBinding.id matches the base64url encoding of the
        // Token Binding ID for the connection.

        // Verify that the rpIdHash in authData is the SHA-256 hash of the RP ID expected by the Relying Party.
        if data.authenticator_data.rp_id_hash != self.rp_id_hash {
            return Err(WebauthnError::InvalidRPIDHash);
        }

        // Verify that the User Present bit of the flags in authData is set.
        if !data.authenticator_data.user_present {
            return Err(WebauthnError::UserNotPresent);
        }

        // If user verification is required for this assertion, verify that the User Verified bit of
        // the flags in authData is set.
        match policy {
            UserVerificationPolicy::Required => {
                if !data.authenticator_data.user_verified {
                    return Err(WebauthnError::UserNotVerified);
                }
            }
            UserVerificationPolicy::Preferred_DO_NOT_USE | UserVerificationPolicy::Discouraged => {}
        };

        // Verify that the values of the client extension outputs in clientExtensionResults and the
        // authenticator extension outputs in the extensions in authData are as expected, considering
        // the client extension input values that were given as the extensions option in the get()
        // call. In particular, any extension identifier values in the clientExtensionResults and
        // the extensions in authData MUST be also be present as extension identifier values in the
        // extensions member of options, i.e., no extensions are present that were not requested. In
        // the general case, the meaning of "are as expected" is specific to the Relying Party and
        // which extensions are in use.
        //
        // Note: Since all extensions are OPTIONAL for both the client and the authenticator, the
        // Relying Party MUST be prepared to handle cases where none or not all of the requested
        // extensions were acted upon.
        if let Some(ext) = &data.authenticator_data.extensions {
            log::debug!("ext: {:?}", ext);
            // we do not need to do any processing here
        } else {
            log::debug!("no extensions");
        }

        // Let hash be the result of computing a hash over the cData using SHA-256.
        let client_data_json_hash = compute_sha256(data.client_data_bytes.as_slice());

        // Using the credential public key looked up in step 3, verify that sig is a valid signature
        // over the binary concatenation of authData and hash.
        // Note: This verification step is compatible with signatures generated by FIDO U2F
        // authenticators. See §6.1.2 FIDO U2F Signature Format Compatibility.

        let verification_data: Vec<u8> = data
            .authenticator_data_bytes
            .iter()
            .chain(client_data_json_hash.iter())
            .copied()
            .collect();

        let verified = cred
            .cred
            .verify_signature(&data.signature, &verification_data)?;

        if !verified {
            return Err(WebauthnError::AuthenticationFailure);
        }

        Ok(data.authenticator_data)
    }

    /// Convenience function for `generate_challenge_authenticate_extensions` without extensions
    pub fn generate_challenge_authenticate(
        &self,
        creds: Vec<Credential>,
    ) -> Result<(RequestChallengeResponse, AuthenticationState), WebauthnError>
    where
        T: WebauthnConfig,
    {
        self.generate_challenge_authenticate_options(creds, None)
    }

    /// Generate a challenge for an authenticate request for a user. You must supply the set of
    /// credentials that exist for the user that *may* be used in this authentication request. If
    /// an empty credential set is supplied, the authentication *will* fail.
    ///
    /// This challenge is supplied to
    /// to the client javascript function `navigator.credentials.get()`.
    ///
    /// You must persist the AuthenticationState that is returned. You should associate this by
    /// UserId. The AuthenticationState is required for the authenticate_credential function to
    /// operate correctly.
    ///
    /// NOTE: `WebauthnError::InconsistentUserVerificationPolicy`
    ///
    /// This error is returning when the set of credentials has a mix of verified
    /// and unverified credentials. This is due to an issue with the webauthn standard
    /// as noted at https://github.com/w3c/webauthn/issues/1510. What can occur is that
    /// when you *register* a credential, you set an expectation as to the verification
    /// policy of that credential, and if that credential can soley be a MFA on it's own
    /// or requires extra material to function as an MFA. However, when you mix credentials
    /// you can have unverified credentials require verification (register discouraged, or
    /// u2f on ctap1, then authenticate preferred and ctap2) or verified credentials NOT
    /// need verification.
    ///
    /// As a result, this means the set of credentials that is provided must be internally
    /// consistent so that the policy can be set to discouraged or required based on
    /// the credentials given. This means you *must* consider a UX to allow the user to
    /// choose if they wish to use a verified token or not as webauthn as a standard can
    /// not make this distinction.
    ///
    /// An alternate suggestion is that the policy is *always* preferred and then the
    /// authenticate_credential yields the verification bit to the caller, but this
    /// still causes issues with ctap1 / ctap2 interop, and credentials becoming verified
    /// when they should not be.
    pub fn generate_challenge_authenticate_options(
        &self,
        creds: Vec<Credential>,
        extensions: Option<RequestAuthenticationExtensions>,
    ) -> Result<(RequestChallengeResponse, AuthenticationState), WebauthnError>
    where
        T: WebauthnConfig,
    {
        let chal = self.generate_challenge();

        let verified = creds.iter().all(|cred| cred.verified);
        let unverified = creds.iter().all(|cred| !cred.verified);

        if !verified && !unverified {
            return Err(WebauthnError::InconsistentUserVerificationPolicy);
        }

        let policy = if verified {
            UserVerificationPolicy::Required
        } else {
            UserVerificationPolicy::Discouraged
        };

        // Get the user's existing creds if any.
        let ac = creds
            .iter()
            .map(|cred| AllowCredentials {
                type_: "public-key".to_string(),
                id: Base64UrlSafeData(cred.cred_id.clone()),
                transports: None,
            })
            .collect();

        // Store the chal associated to the user.
        // Now put that into the correct challenge format
        let r = RequestChallengeResponse::new(
            chal.clone(),
            self.config.get_authenticator_timeout(),
            self.config.get_relying_party_id().to_owned(),
            ac,
            policy.clone(),
            extensions,
        );
        let st = AuthenticationState {
            // username: username.clone(),
            credentials: creds,
            policy,
            challenge: chal.into(),
        };
        Ok((r, st))
    }

    /// Process an authenticate response from the authenticator and browser. This
    /// is the output of `navigator.credentials.get()`, which is processed by this
    /// function. If the authentication fails, appropriate errors will be returned.
    ///
    /// This requires the associated AuthenticationState that was created by
    /// generate_challenge_authenticate
    ///
    /// On successful authentication, an Ok result is returned. The Ok may contain the CredentialID
    /// and associated counter, which you *should* update for security purposes. If the Ok returns
    /// `None` then the credential does not have a counter.
    pub fn authenticate_credential<'a>(
        &self,
        rsp: &PublicKeyCredential,
<<<<<<< HEAD
        state: AuthenticationState,
    ) -> Result<(CredentialID, AuthenticatorData<Authentication>), WebauthnError>
=======
        state: &'a AuthenticationState,
    ) -> Result<(&'a CredentialID, AuthenticatorData), WebauthnError>
>>>>>>> 3dc99095
    where
        T: WebauthnConfig,
    {
        // https://w3c.github.io/webauthn/#verifying-assertion
        // Lookup challenge

        let AuthenticationState {
            credentials: creds,
            policy,
            challenge: chal,
        } = state;
        let chal: &ChallengeRef = chal.into();

        // If the allowCredentials option was given when this authentication ceremony was initiated,
        // verify that credential.id identifies one of the public key credentials that were listed in allowCredentials.
        //
        // We always supply allowCredentials in this library, so we expect creds as a vec of credentials
        // that would be equivalent to what was allowed.
        // println!("rsp: {:?}", rsp);

        let cred = {
            // Identify the user being authenticated and verify that this user is the owner of the public
            // key credential source credentialSource identified by credential.id:
            //
            //  If the user was identified before the authentication ceremony was initiated, e.g., via a
            //  username or cookie,
            //      verify that the identified user is the owner of credentialSource. If
            //      credential.response.userHandle is present, let userHandle be its value. Verify that
            //      userHandle also maps to the same user.

            //  If the user was not identified before the authentication ceremony was initiated,
            //      verify that credential.response.userHandle is present, and that the user identified
            //      by this value is the owner of credentialSource.
            //
            //      Note: User-less mode is handled by calling `AuthenticationState::set_allowed_credentials`
            //      after the caller extracts the userHandle and verifies the credential Source

            // Using credential’s id attribute (or the corresponding rawId, if base64url encoding is
            // inappropriate for your use case), look up the corresponding credential public key.
            let mut found_cred: Option<&Credential> = None;
            for cred in creds {
                if cred.cred_id == rsp.raw_id.0 {
                    found_cred = Some(cred);
                    break;
                }
            }

            found_cred.ok_or(WebauthnError::CredentialNotFound)?
        };

        let auth_data = self.verify_credential_internal(rsp, policy.clone(), chal, &cred)?;
        let counter = auth_data.counter;

        // If the signature counter value authData.signCount is nonzero or the value stored in
        // conjunction with credential’s id attribute is nonzero, then run the following sub-step:
        if counter > 0 || cred.counter > 0 {
            // greater than the signature counter value stored in conjunction with credential’s id attribute.
            //       Update the stored signature counter value, associated with credential’s id attribute,
            //       to be the value of authData.signCount.
            // less than or equal to the signature counter value stored in conjunction with credential’s id attribute.
            //      This is a signal that the authenticator may be cloned, i.e. at least two copies
            //      of the credential private key may exist and are being used in parallel. Relying
            //      Parties should incorporate this information into their risk scoring. Whether the
            //      Relying Party updates the stored signature counter value in this case, or not,
            //      or fails the authentication ceremony or not, is Relying Party-specific.
            let counter_shows_compromise = auth_data.counter <= cred.counter;

            if self.config.require_valid_counter_value() && counter_shows_compromise {
                return Err(WebauthnError::CredentialPossibleCompromise);
            }
        }

        Ok((&cred.cred_id, auth_data))
    }
}

/// The WebauthnConfig type allows site-specific customisation of the Webauthn library.
/// This provides a set of callbacks which are used to supply data to various structures
/// and calls, as well as callbacks to manage data persistence and retrieval.
pub trait WebauthnConfig {
    /// Returns a copy of your relying parties name. This is generally any text identifier
    /// you wish, but should rarely if ever change. Changes to the relying party name may
    /// confuse authenticators and will cause their credentials to be lost.
    ///
    /// Examples of names could be "My Awesome Site", "https://my-awesome-site.com.au"
    fn get_relying_party_name(&self) -> &str;

    /// Returns a reference to your sites origin. The origin is the URL to your site with
    /// protocol and port. This should rarely, if ever change. In production usage this
    /// value must always be https://, however http://localhost is acceptable for testing
    /// only. We may add warnings or errors for non-https:// urls in the future. Changing this
    /// may cause associated authenticators to lose credentials.
    ///
    /// Examples of this value could be. "https://my-site.com.au", "https://my-site.com.au:8443"
    fn get_origin(&self) -> &str;

    /// Returns the relying party id. This should never change, and is used as an id
    /// in cryptographic operations and credential scoping. This is defined as the domain name
    /// of the service, minuse all protocol, port and location data. For example:
    ///   `https://name:port/path -> name`
    ///
    /// If changed, all associated credentials will be lost in all authenticators.
    ///
    /// Examples of this value for the site "https://my-site.com.au/auth" is "my-site.com.au"
    fn get_relying_party_id(&self) -> &str;

    /// Get the list of valid credential algorthims that this service can accept. Unless you have
    /// speific requirements around this, we advise you leave this function to the default
    /// implementation.
    fn get_credential_algorithms(&self) -> Vec<COSEContentType> {
        vec![COSEContentType::ECDSA_SHA256, COSEContentType::RS256]
    }

    /// Return a timeout on how long the authenticator has to respond to a challenge. This value
    /// defaults to 6000 milliseconds. You likely won't need to implement this function, and should
    /// rely on the defaults.
    fn get_authenticator_timeout(&self) -> u32 {
        AUTHENTICATOR_TIMEOUT
    }

    /// Returns the default attestation type. Options are `None`, `Direct` and `Indirect`.
    /// Defaults to `None`.
    ///
    /// DANGER: The client *may* alter this value, causing the registration to not contain
    /// an attestation. This is *not* a verified property.
    ///
    /// You *must* also implement policy_verify_trust if you change this from `None` else
    /// this can be BYPASSED.
    fn get_attestation_preference(&self) -> AttestationConveyancePreference {
        AttestationConveyancePreference::None
    }

    /// Get the preferred policy on authenticator attachment hint. Defaults to None (use
    /// any attachment method).
    ///
    /// Default of None allows any attachment method.
    ///
    /// WARNING: This is not enforced, as the client may modify the registration request to
    /// disregard this, and no part of the registration response indicates attachement. This
    /// is purely a hint, and is NOT a security enforcment.
    fn get_authenticator_attachment(&self) -> Option<AuthenticatorAttachment> {
        None
    }

    /// Get the site policy on if the registration should use a resident key so that
    /// username and other details can be embedded into the authenticator
    /// to allow bypassing that part of the interaction flow.
    ///
    /// Defaults to "false" aka non-resident keys.
    /// See also: https://www.w3.org/TR/webauthn/#resident-credential
    ///
    /// WARNING: This is not enforced as the client may modify the registration request
    /// to disregard this, and no part of the registration process indicates residence of
    /// the credentials. This is not a security enforcement.
    fn get_require_resident_key(&self) -> bool {
        false
    }

    /// If the attestation format is not supported, should we ignore verifying the attestation
    fn ignore_unsupported_attestation_formats(&self) -> bool {
        false
    }
    /// Decides the verifier must error on invalid counter values
    fn require_valid_counter_value(&self) -> bool {
        true
    }

    /// A callback to allow trust decisions to be made over the attestation of the
    /// credential. It's important for your implementation of this callback to follow
    /// the advice of the w3c standard, notably:
    ///
    /// 15. If validation is successful, obtain a list of acceptable trust anchors (attestation
    /// root certificates or ECDAA-Issuer public keys) for that attestation type and attestation
    /// statement format fmt, from a trusted source or from policy. For example, the FIDO Metadata
    /// Service \[FIDOMetadataService\] provides one way to obtain such information, using the
    /// aaguid in the attestedCredentialData in authData.
    ///
    /// 16: Assess the attestation trustworthiness using the outputs of the verification procedure
    /// in step 14, as follows: (SEE RFC)
    /// If the attestation statement attStmt successfully verified but is not trustworthy per step
    /// 16 above, the Relying Party SHOULD fail the registration ceremony.
    ///
    /// The default implementation of this method rejects Uncertain attestation, and
    /// will "blindly trust" self attestation and the other types as valid.
    /// If you have strict security requirements we strongly recommend you implement this function,
    /// and we may in the future provide a stronger default relying party policy.
    fn policy_verify_trust(&self, at: AttestationType) -> Result<Credential, ()> {
        log::debug!("policy_verify_trust -> {:?}", at);
        match at {
            AttestationType::Basic(credential, _attest_cert) => Ok(credential),
            AttestationType::Self_(credential) => Ok(credential),
            AttestationType::AttCa(credential, _attest_cert, _ca_chain) => Ok(credential),
            AttestationType::AnonCa(credential, _attest_cert, _ca_chain) => Ok(credential),
            AttestationType::None(credential) => Ok(credential),
            // TODO: trust is unimplemented here
            AttestationType::ECDAA => Err(()),
            // We don't trust Uncertain attestations
            AttestationType::Uncertain(_) => Err(()),
        }
    }
}

#[cfg(test)]
mod tests {
    use crate::base64_data::Base64UrlSafeData;
    use crate::constants::CHALLENGE_SIZE_BYTES;
    use crate::core::{CreationChallengeResponse, RegistrationState, WebauthnError};
    use crate::ephemeral::WebauthnEphemeralConfig;
    use crate::proto::{
        AuthenticatorAssertionResponseRaw, AuthenticatorAttestationResponseRaw, Challenge,
        Credential, PublicKeyCredential, RegisterPublicKeyCredential, UserVerificationPolicy,
    };
    use crate::proto::{COSEContentType, COSEEC2Key, COSEKey, COSEKeyType, ECDSACurve};
    use crate::Webauthn;

    #[test]
    fn test_ephemeral() {}

    // Test the crypto operations of the webauthn impl

    #[test]
    fn test_registration() {
        let wan_c = WebauthnEphemeralConfig::new(
            "http://127.0.0.1:8080/auth",
            "http://127.0.0.1:8080",
            "127.0.0.1",
            None,
        );
        let wan = Webauthn::new(wan_c);
        // Generated by a yubico 5
        // Make a "fake" challenge, where we know what the values should be ....

        let zero_chal = Challenge::new((0..CHALLENGE_SIZE_BYTES).map(|_| 0).collect::<Vec<u8>>());

        // This is the json challenge this would generate in this case, with the rp etc.
        // {"publicKey":{"rp":{"name":"http://127.0.0.1:8080/auth"},"user":{"id":"xxx","name":"xxx","displayName":"xxx"},"challenge":"AAAAAAAAAAAAAAAAAAAAAAAAAAAAAAAAAAAAAAAAAAA=","pubKeyCredParams":[{"type":"public-key","alg":-7}],"timeout":6000,"attestation":"direct"}}

        // And this is the response, from a real device. Let's register it!

        let rsp = r#"
        {
            "id":"0xYE4bQ_HZM51-XYwp7WHJu8RfeA2Oz3_9HnNIZAKqRTz9gsUlF3QO7EqcJ0pgLSwDcq6cL1_aQpTtKLeGu6Ig",
            "rawId":"0xYE4bQ_HZM51-XYwp7WHJu8RfeA2Oz3_9HnNIZAKqRTz9gsUlF3QO7EqcJ0pgLSwDcq6cL1_aQpTtKLeGu6Ig",
            "response":{
                 "attestationObject":"o2NmbXRoZmlkby11MmZnYXR0U3RtdKJjc2lnWEcwRQIhALjRb43YFcbJ3V9WiYPpIrZkhgzAM6KTR8KIjwCXejBCAiAO5Lvp1VW4dYBhBDv7HZIrxZb1SwKKYOLfFRXykRxMqGN4NWOBWQLBMIICvTCCAaWgAwIBAgIEGKxGwDANBgkqhkiG9w0BAQsFADAuMSwwKgYDVQQDEyNZdWJpY28gVTJGIFJvb3QgQ0EgU2VyaWFsIDQ1NzIwMDYzMTAgFw0xNDA4MDEwMDAwMDBaGA8yMDUwMDkwNDAwMDAwMFowbjELMAkGA1UEBhMCU0UxEjAQBgNVBAoMCVl1YmljbyBBQjEiMCAGA1UECwwZQXV0aGVudGljYXRvciBBdHRlc3RhdGlvbjEnMCUGA1UEAwweWXViaWNvIFUyRiBFRSBTZXJpYWwgNDEzOTQzNDg4MFkwEwYHKoZIzj0CAQYIKoZIzj0DAQcDQgAEeeo7LHxJcBBiIwzSP-tg5SkxcdSD8QC-hZ1rD4OXAwG1Rs3Ubs_K4-PzD4Hp7WK9Jo1MHr03s7y-kqjCrutOOqNsMGowIgYJKwYBBAGCxAoCBBUxLjMuNi4xLjQuMS40MTQ4Mi4xLjcwEwYLKwYBBAGC5RwCAQEEBAMCBSAwIQYLKwYBBAGC5RwBAQQEEgQQy2lIHo_3QDmT7AonKaFUqDAMBgNVHRMBAf8EAjAAMA0GCSqGSIb3DQEBCwUAA4IBAQCXnQOX2GD4LuFdMRx5brr7Ivqn4ITZurTGG7tX8-a0wYpIN7hcPE7b5IND9Nal2bHO2orh_tSRKSFzBY5e4cvda9rAdVfGoOjTaCW6FZ5_ta2M2vgEhoz5Do8fiuoXwBa1XCp61JfIlPtx11PXm5pIS2w3bXI7mY0uHUMGvxAzta74zKXLslaLaSQibSKjWKt9h-SsXy4JGqcVefOlaQlJfXL1Tga6wcO0QTu6Xq-Uw7ZPNPnrpBrLauKDd202RlN4SP7ohL3d9bG6V5hUz_3OusNEBZUn5W3VmPj1ZnFavkMB3RkRMOa58MZAORJT4imAPzrvJ0vtv94_y71C6tZ5aGF1dGhEYXRhWMQSyhe0mvIolDbzA-AWYDCiHlJdJm4gkmdDOAGo_UBxoEEAAAAAAAAAAAAAAAAAAAAAAAAAAABA0xYE4bQ_HZM51-XYwp7WHJu8RfeA2Oz3_9HnNIZAKqRTz9gsUlF3QO7EqcJ0pgLSwDcq6cL1_aQpTtKLeGu6IqUBAgMmIAEhWCCe1KvqpcVWN416_QZc8vJynt3uo3_WeJ2R4uj6kJbaiiJYIDC5ssxxummKviGgLoP9ZLFb836A9XfRO7op18QY3i5m",
                 "clientDataJSON":"eyJjaGFsbGVuZ2UiOiJBQUFBQUFBQUFBQUFBQUFBQUFBQUFBQUFBQUFBQUFBQUFBQUFBQUFBQUFBIiwiY2xpZW50RXh0ZW5zaW9ucyI6e30sImhhc2hBbGdvcml0aG0iOiJTSEEtMjU2Iiwib3JpZ2luIjoiaHR0cDovLzEyNy4wLjAuMTo4MDgwIiwidHlwZSI6IndlYmF1dGhuLmNyZWF0ZSJ9"
            },
            "type":"public-key"}
        "#;
        // turn it into our "deserialised struct"
        let rsp_d: RegisterPublicKeyCredential = serde_json::from_str(rsp).unwrap();

        // Now register, providing our fake challenge.
        let result = wan.register_credential_internal(
            &rsp_d,
            UserVerificationPolicy::Preferred_DO_NOT_USE,
            &zero_chal,
            &[],
        );
        println!("{:?}", result);
        assert!(result.is_ok());
    }

    // These are vectors from https://github.com/duo-labs/webauthn
    #[test]
    fn test_registration_duo_go() {
        let wan_c = WebauthnEphemeralConfig::new(
            "webauthn.io",         // name, whatever you want
            "https://webauthn.io", //must be url origin
            "webauthn.io",         // must be url minus proto + port
            None,
        );
        let wan = Webauthn::new(wan_c);

        let chal =
            Challenge::new(base64::decode("+Ri5NZTzJ8b6mvW3TVScLotEoALfgBa2Bn4YSaIObHc").unwrap());

        let rsp = r#"
        {
                "id": "FOxcmsqPLNCHtyILvbNkrtHMdKAeqSJXYZDbeFd0kc5Enm8Kl6a0Jp0szgLilDw1S4CjZhe9Z2611EUGbjyEmg",
                "rawId": "FOxcmsqPLNCHtyILvbNkrtHMdKAeqSJXYZDbeFd0kc5Enm8Kl6a0Jp0szgLilDw1S4CjZhe9Z2611EUGbjyEmg",
                "response": {
                        "attestationObject": "o2NmbXRoZmlkby11MmZnYXR0U3RtdKJjc2lnWEYwRAIgfyIhwZj-fkEVyT1GOK8chDHJR2chXBLSRg6bTCjODmwCIHH6GXI_BQrcR-GHg5JfazKVQdezp6_QWIFfT4ltTCO2Y3g1Y4FZAlMwggJPMIIBN6ADAgECAgQSNtF_MA0GCSqGSIb3DQEBCwUAMC4xLDAqBgNVBAMTI1l1YmljbyBVMkYgUm9vdCBDQSBTZXJpYWwgNDU3MjAwNjMxMCAXDTE0MDgwMTAwMDAwMFoYDzIwNTAwOTA0MDAwMDAwWjAxMS8wLQYDVQQDDCZZdWJpY28gVTJGIEVFIFNlcmlhbCAyMzkyNTczNDEwMzI0MTA4NzBZMBMGByqGSM49AgEGCCqGSM49AwEHA0IABNNlqR5emeDVtDnA2a-7h_QFjkfdErFE7bFNKzP401wVE-QNefD5maviNnGVk4HJ3CsHhYuCrGNHYgTM9zTWriGjOzA5MCIGCSsGAQQBgsQKAgQVMS4zLjYuMS40LjEuNDE0ODIuMS41MBMGCysGAQQBguUcAgEBBAQDAgUgMA0GCSqGSIb3DQEBCwUAA4IBAQAiG5uzsnIk8T6-oyLwNR6vRklmo29yaYV8jiP55QW1UnXdTkEiPn8mEQkUac-Sn6UmPmzHdoGySG2q9B-xz6voVQjxP2dQ9sgbKd5gG15yCLv6ZHblZKkdfWSrUkrQTrtaziGLFSbxcfh83vUjmOhDLFC5vxV4GXq2674yq9F2kzg4nCS4yXrO4_G8YWR2yvQvE2ffKSjQJlXGO5080Ktptplv5XN4i5lS-AKrT5QRVbEJ3B4g7G0lQhdYV-6r4ZtHil8mF4YNMZ0-RaYPxAaYNWkFYdzOZCaIdQbXRZefgGfbMUiAC2gwWN7fiPHV9eu82NYypGU32OijG9BjhGt_aGF1dGhEYXRhWMR0puqSE8mcL3SyJJKzIM9AJiqUwalQoDl_KSULYIQe8EEAAAAAAAAAAAAAAAAAAAAAAAAAAABAFOxcmsqPLNCHtyILvbNkrtHMdKAeqSJXYZDbeFd0kc5Enm8Kl6a0Jp0szgLilDw1S4CjZhe9Z2611EUGbjyEmqUBAgMmIAEhWCD_ap3Q9zU8OsGe967t48vyRxqn8NfFTk307mC1WsH2ISJYIIcqAuW3MxhU0uDtaSX8-Ftf_zeNJLdCOEjZJGHsrLxH",
                        "clientDataJSON": "eyJjaGFsbGVuZ2UiOiItUmk1TlpUeko4YjZtdlczVFZTY0xvdEVvQUxmZ0JhMkJuNFlTYUlPYkhjIiwib3JpZ2luIjoiaHR0cHM6Ly93ZWJhdXRobi5pbyIsInR5cGUiOiJ3ZWJhdXRobi5jcmVhdGUifQ"
                },
                "type": "public-key"
        }
        "#;
        let rsp_d: RegisterPublicKeyCredential = serde_json::from_str(rsp).unwrap();
        let result = wan.register_credential_internal(
            &rsp_d,
            UserVerificationPolicy::Preferred_DO_NOT_USE,
            chal.as_ref(),
            &[],
        );
        println!("{:?}", result);
        assert!(result.is_ok());
    }

    #[test]
    fn test_registration_packed_attestation() {
        let wan_c = WebauthnEphemeralConfig::new(
            "localhost:8443/auth",
            "https://localhost:8443",
            "localhost",
            None,
        );
        let wan = Webauthn::new(wan_c);

        let chal =
            Challenge::new(base64::decode("lP6mWNAtG+/Vv15iM7lb/XRkdWMvVQ+lTyKwZuOg1Vo=").unwrap());

        // Example generated using navigator.credentials.create on Chrome Version 77.0.3865.120
        // using Touch ID on MacBook running MacOS 10.15
        let rsp = r#"{
                        "id":"ATk_7QKbi_ntSdp16LXeU6RDf9YnRLIDTCqEjJFzc6rKBhbqoSYccxNa",
                        "rawId":"ATk_7QKbi_ntSdp16LXeU6RDf9YnRLIDTCqEjJFzc6rKBhbqoSYccxNa",
                        "response":{
                            "attestationObject":"o2NmbXRmcGFja2VkZ2F0dFN0bXSiY2FsZyZjc2lnWEcwRQIgLXPjBtVEhBH3KdUDFFk3LAd9EtHogllIf48vjX4wgfECIQCXOymmfg12FPMXEdwpSjjtmrvki4K8y0uYxqWN5Bw6DGhhdXRoRGF0YViuSZYN5YgOjGh0NBcPZHZgW4_krrmihjLHmVzzuoMdl2NFXaqejq3OAAI1vMYKZIsLJfHwVQMAKgE5P-0Cm4v57Unadei13lOkQ3_WJ0SyA0wqhIyRc3OqygYW6qEmHHMTWqUBAgMmIAEhWCDNRS_Gw52ow5PNrC9OdFTFNudDmZO6Y3wmM9N8e0tJICJYIC09iIH5_RrT5tbS0PIw3srdAxYDMGao7yWgu0JFIEzT",
                            "clientDataJSON":"eyJjaGFsbGVuZ2UiOiJsUDZtV05BdEctX1Z2MTVpTTdsYl9YUmtkV012VlEtbFR5S3dadU9nMVZvIiwiZXh0cmFfa2V5c19tYXlfYmVfYWRkZWRfaGVyZSI6ImRvIG5vdCBjb21wYXJlIGNsaWVudERhdGFKU09OIGFnYWluc3QgYSB0ZW1wbGF0ZS4gU2VlIGh0dHBzOi8vZ29vLmdsL3lhYlBleCIsIm9yaWdpbiI6Imh0dHBzOi8vbG9jYWxob3N0Ojg0NDMiLCJ0eXBlIjoid2ViYXV0aG4uY3JlYXRlIn0"
                            },
                        "type":"public-key"
                      }
        "#;
        let rsp_d: RegisterPublicKeyCredential = serde_json::from_str(rsp).unwrap();
        let result = wan.register_credential_internal(
            &rsp_d,
            UserVerificationPolicy::Preferred_DO_NOT_USE,
            &chal,
            &[],
        );
        assert!(result.is_ok());
    }

    #[test]
    fn test_registration_packed_attestaion_fails_with_bad_cred_protect() {
        let wan_c = WebauthnEphemeralConfig::new(
            "localhost:8080/auth",
            "http://localhost:8080",
            "localhost",
            None,
        );
        let wan = Webauthn::new(wan_c);

        let chal = Challenge::new(vec![
            125, 119, 194, 67, 227, 22, 152, 134, 220, 143, 75, 119, 197, 165, 115, 149, 187, 153,
            211, 51, 215, 128, 225, 56, 110, 80, 52, 235, 149, 146, 101, 202,
        ]);

        let rsp = r#"{
            "id":"9KJylaUgVoWF2cF2qX5an7ZtPBFeRMXy-jMSGgNWCogxiyctVFtIcDKmkVmfKOgllffKJMyl4gFeDm8KaltrDw",
            "rawId":"9KJylaUgVoWF2cF2qX5an7ZtPBFeRMXy-jMSGgNWCogxiyctVFtIcDKmkVmfKOgllffKJMyl4gFeDm8KaltrDw",
            "response":{
                "attestationObject":"o2NmbXRmcGFja2VkZ2F0dFN0bXSjY2FsZyZjc2lnWEYwRAIgZEq9euYGkqTP4VMBs-5fruhwAPSyKjOlr2THNZGvZ3gCIHww2gAgZXvZcIwcSiUF3fHhaNL0uj8V5rOLHyGRJz81Y3g1Y4FZAsEwggK9MIIBpaADAgECAgQej4c0MA0GCSqGSIb3DQEBCwUAMC4xLDAqBgNVBAMTI1l1YmljbyBVMkYgUm9vdCBDQSBTZXJpYWwgNDU3MjAwNjMxMCAXDTE0MDgwMTAwMDAwMFoYDzIwNTAwOTA0MDAwMDAwWjBuMQswCQYDVQQGEwJTRTESMBAGA1UECgwJWXViaWNvIEFCMSIwIAYDVQQLDBlBdXRoZW50aWNhdG9yIEF0dGVzdGF0aW9uMScwJQYDVQQDDB5ZdWJpY28gVTJGIEVFIFNlcmlhbCA1MTI3MjI3NDAwWTATBgcqhkjOPQIBBggqhkjOPQMBBwNCAASoefgjOO0UlLrAcEvMf8Zj0bJxcVl2JDEBx2BRFdfBUp4oHBxnMi04S1zVXdPpgY1f2FwirzJuDGT8IK_jPyNmo2wwajAiBgkrBgEEAYLECgIEFTEuMy42LjEuNC4xLjQxNDgyLjEuNzATBgsrBgEEAYLlHAIBAQQEAwIEMDAhBgsrBgEEAYLlHAEBBAQSBBAvwFefgRNH6rEWu1qNuSAqMAwGA1UdEwEB_wQCMAAwDQYJKoZIhvcNAQELBQADggEBAIaT_2LfDVd51HSNf8jRAicxio5YDmo6V8EI6U4Dw4Vos2aJT85WJL5KPv1_NBGLPZk3Q_eSoZiRYMj8muCwTj357hXj6IwE_IKo3L9YGOEI3MKWhXeuef9mK5RzTj3sRZcwXXPm5V7ivrnNlnjKCTXlM-tjj44m-ruBfNpEH76YMYMq5fbirZkvnrvbTGIji4-NerSB1tMmO82_nkpXVQNwmIrVgTRA-gMsrbZyPK3Y-Ne6gJ91tDz_oKW5rdFCMu-dnhSBJjgjPEykqHO5-KyY4yuhkWdgbhWQn83bSi3_va5GICSfmmZGrIHkgy0RGf6_qnMaiC2iWneCfUbRkBdoYXV0aERhdGFY0kmWDeWIDoxodDQXD2R2YFuP5K65ooYyx5lc87qDHZdjxQAAAAEvwFefgRNH6rEWu1qNuSAqAED0onKVpSBWhYXZwXapflqftm08EV5ExfL6MxIaA1YKiDGLJy1UW0hwMqaRWZ8o6CWV98okzKXiAV4ObwpqW2sPpQECAyYgASFYIB_nQH-kBm4OmDfqezjFDr_t0Psz6JrylkEPWHFs2UB-Ilgg7xkwKc-IHHIwPI8EJ5ycM1zvWDnm4bCarn1LAWAU3Dqha2NyZWRQcm90ZWN0Aw",
                "clientDataJSON":"eyJ0eXBlIjoid2ViYXV0aG4uY3JlYXRlIiwiY2hhbGxlbmdlIjoiZlhmQ1EtTVdtSWJjajB0M3hhVnpsYnVaMHpQWGdPRTRibEEwNjVXU1pjbyIsIm9yaWdpbiI6Imh0dHA6Ly9sb2NhbGhvc3Q6ODA4MCIsImNyb3NzT3JpZ2luIjpmYWxzZSwib3RoZXJfa2V5c19jYW5fYmVfYWRkZWRfaGVyZSI6ImRvIG5vdCBjb21wYXJlIGNsaWVudERhdGFKU09OIGFnYWluc3QgYSB0ZW1wbGF0ZS4gU2VlIGh0dHBzOi8vZ29vLmdsL3lhYlBleCJ9"
            },
            "type":"public-key"
        }"#;
        let rsp_d: RegisterPublicKeyCredential = serde_json::from_str(rsp).unwrap();

        println!("{:?}", rsp_d);

        let result =
            wan.register_credential_internal(&rsp_d, UserVerificationPolicy::Required, &chal, &[]);
        println!("{:?}", result);
        assert!(result.is_ok());
    }

    #[test]
    fn test_authentication() {
        let wan_c = WebauthnEphemeralConfig::new(
            "http://localhost:8080/auth",
            "http://localhost:8080",
            "localhost",
            None,
        );

        // Generated by a yubico 5
        // Make a "fake" challenge, where we know what the values should be ....

        let zero_chal = Challenge::new(vec![
            90, 5, 243, 254, 68, 239, 221, 101, 20, 214, 76, 60, 134, 111, 142, 26, 129, 146, 225,
            144, 135, 95, 253, 219, 18, 161, 199, 216, 251, 213, 167, 195,
        ]);

        // Create the fake credential that we know is associated
        let cred = Credential {
            counter: 1,
            cred_id: vec![
                106, 223, 133, 124, 161, 172, 56, 141, 181, 18, 27, 66, 187, 181, 113, 251, 187,
                123, 20, 169, 41, 80, 236, 138, 92, 137, 4, 4, 16, 255, 188, 47, 158, 202, 111,
                192, 117, 110, 152, 245, 95, 22, 200, 172, 71, 154, 40, 181, 212, 64, 80, 17, 238,
                238, 21, 13, 27, 145, 140, 27, 208, 101, 166, 81,
            ],
            cred: COSEKey {
                type_: COSEContentType::ECDSA_SHA256,
                key: COSEKeyType::EC_EC2(COSEEC2Key {
                    curve: ECDSACurve::SECP256R1,
                    x: [
                        46, 121, 76, 233, 118, 208, 250, 74, 227, 182, 8, 145, 45, 46, 5, 9, 199,
                        186, 84, 83, 7, 237, 130, 73, 16, 90, 17, 54, 33, 255, 54, 56,
                    ],
                    y: [
                        117, 105, 1, 23, 253, 223, 67, 135, 253, 219, 253, 223, 17, 247, 91, 197,
                        205, 225, 143, 59, 47, 138, 70, 120, 74, 155, 177, 177, 166, 233, 48, 71,
                    ],
                }),
            },
            verified: false,
        };

        // Persist it to our fake db.
        let wan = Webauthn::new(wan_c);

        // Captured authentication attempt
        let rsp = r#"
        {
            "id":"at-FfKGsOI21EhtCu7Vx-7t7FKkpUOyKXIkEBBD_vC-eym_AdW6Y9V8WyKxHmii11EBQEe7uFQ0bkYwb0GWmUQ",
            "rawId":"at-FfKGsOI21EhtCu7Vx-7t7FKkpUOyKXIkEBBD_vC-eym_AdW6Y9V8WyKxHmii11EBQEe7uFQ0bkYwb0GWmUQ",
            "response":{
                "authenticatorData":"SZYN5YgOjGh0NBcPZHZgW4_krrmihjLHmVzzuoMdl2MBAAAAFA",
                "clientDataJSON":"eyJjaGFsbGVuZ2UiOiJXZ1h6X2tUdjNXVVUxa3c4aG0tT0dvR1M0WkNIWF8zYkVxSEgyUHZWcDhNIiwiY2xpZW50RXh0ZW5zaW9ucyI6e30sImhhc2hBbGdvcml0aG0iOiJTSEEtMjU2Iiwib3JpZ2luIjoiaHR0cDovL2xvY2FsaG9zdDo4MDgwIiwidHlwZSI6IndlYmF1dGhuLmdldCJ9",
                "signature":"MEYCIQDmLVOqv85cdRup4Fr8Pf9zC4AWO-XKBJqa8xPwYFCCMAIhAOiExLoyes0xipmUmq0BVlqJaCKLn_MFKG9GIDsCGq_-",
                "userHandle":null
            },
            "type":"public-key"
        }
        "#;
        let rsp_d: PublicKeyCredential = serde_json::from_str(rsp).unwrap();

        // Now verify it!
        let r = wan.verify_credential_internal(
            &rsp_d,
            UserVerificationPolicy::Discouraged,
            &zero_chal,
            &cred,
        );
        println!("RESULT: {:?}", r);
        assert!(r.is_ok());
    }

    #[test]
    fn test_registration_ipados_5ci() {
        let wan_c = WebauthnEphemeralConfig::new(
            "https://172.20.0.141:8443/auth",
            "https://172.20.0.141:8443",
            "172.20.0.141",
            None,
        );
        let wan = Webauthn::new(wan_c);

        let chal =
            Challenge::new(base64::decode("tvR1m+d/ohXrwVxQjMgH8KnovHZ7BRWhZmDN4TVMpNU=").unwrap());

        let rsp_d = RegisterPublicKeyCredential {
            id: "uZcVDBVS68E_MtAgeQpElJxldF_6cY9sSvbWqx_qRh8wiu42lyRBRmh5yFeD_r9k130dMbFHBHI9RTFgdJQIzQ".to_string(),
            raw_id: Base64UrlSafeData(
                base64::decode("uZcVDBVS68E/MtAgeQpElJxldF/6cY9sSvbWqx/qRh8wiu42lyRBRmh5yFeD/r9k130dMbFHBHI9RTFgdJQIzQ==").unwrap()
            ),
            response: AuthenticatorAttestationResponseRaw {
                attestation_object: Base64UrlSafeData(
                    base64::decode("o2NmbXRmcGFja2VkZ2F0dFN0bXSjY2FsZyZjc2lnWEcwRQIhAKAZODmj+uF5qXsDY2NFol3apRjld544KRUpHzwfk5cbAiBnp2gHmamr2xr46ilQuhzIR9BwMlwtxWd6IT2QEYeo7WN4NWOBWQLBMIICvTCCAaWgAwIBAgIEK/F8eDANBgkqhkiG9w0BAQsFADAuMSwwKgYDVQQDEyNZdWJpY28gVTJGIFJvb3QgQ0EgU2VyaWFsIDQ1NzIwMDYzMTAgFw0xNDA4MDEwMDAwMDBaGA8yMDUwMDkwNDAwMDAwMFowbjELMAkGA1UEBhMCU0UxEjAQBgNVBAoMCVl1YmljbyBBQjEiMCAGA1UECwwZQXV0aGVudGljYXRvciBBdHRlc3RhdGlvbjEnMCUGA1UEAwweWXViaWNvIFUyRiBFRSBTZXJpYWwgNzM3MjQ2MzI4MFkwEwYHKoZIzj0CAQYIKoZIzj0DAQcDQgAEdMLHhCPIcS6bSPJZWGb8cECuTN8H13fVha8Ek5nt+pI8vrSflxb59Vp4bDQlH8jzXj3oW1ZwUDjHC6EnGWB5i6NsMGowIgYJKwYBBAGCxAoCBBUxLjMuNi4xLjQuMS40MTQ4Mi4xLjcwEwYLKwYBBAGC5RwCAQEEBAMCAiQwIQYLKwYBBAGC5RwBAQQEEgQQxe9V/62aS5+1gK3rr+Am0DAMBgNVHRMBAf8EAjAAMA0GCSqGSIb3DQEBCwUAA4IBAQCLbpN2nXhNbunZANJxAn/Cd+S4JuZsObnUiLnLLS0FPWa01TY8F7oJ8bE+aFa4kTe6NQQfi8+yiZrQ8N+JL4f7gNdQPSrH+r3iFd4SvroDe1jaJO4J9LeiFjmRdcVa+5cqNF4G1fPCofvw9W4lKnObuPakr0x/icdVq1MXhYdUtQk6Zr5mBnc4FhN9qi7DXqLHD5G7ZFUmGwfIcD2+0m1f1mwQS8yRD5+/aDCf3vutwddoi3crtivzyromwbKklR4qHunJ75LGZLZA8pJ/mXnUQ6TTsgRqPvPXgQPbSyGMf2z/DIPbQqCD/Bmc4dj9o6LozheBdDtcZCAjSPTAd/uiaGF1dGhEYXRhWMS3tF916xTswLEZrAO3fy8EzMmvvR8f5wWM7F5+4KJ0ikEAAAACxe9V/62aS5+1gK3rr+Am0ABAuZcVDBVS68E/MtAgeQpElJxldF/6cY9sSvbWqx/qRh8wiu42lyRBRmh5yFeD/r9k130dMbFHBHI9RTFgdJQIzaUBAgMmIAEhWCDCfn9t/BeDFfwG32Ms/owb5hFeBYUcaCmQRauVoRrI8yJYII97t5wYshX4dZ+iRas0vPwaOwYvZ1wTOnVn+QDbCF/E").unwrap()
                ),
                client_data_json: Base64UrlSafeData(
                    base64::decode("eyJ0eXBlIjoid2ViYXV0aG4uY3JlYXRlIiwib3JpZ2luIjoiaHR0cHM6XC9cLzE3Mi4yMC4wLjE0MTo4NDQzIiwiY2hhbGxlbmdlIjoidHZSMW0tZF9vaFhyd1Z4UWpNZ0g4S25vdkhaN0JSV2habURONFRWTXBOVSJ9").unwrap()
                ),
            },
            type_: "public-key".to_string(),
        };

        let result = wan.register_credential_internal(
            &rsp_d,
            UserVerificationPolicy::Preferred_DO_NOT_USE,
            &chal,
            &[],
        );
        println!("{:?}", result);
        assert!(result.is_ok());
    }

    fn test_credential_registration<T>(
        wan_c: T,
        chal: Challenge,
        rsp_d: &RegisterPublicKeyCredential,
    ) where
        T: crate::WebauthnConfig,
    {
        let _ = env_logger::builder().is_test(true).try_init();
        let wan = Webauthn::new(wan_c);

        let result =
            wan.register_credential_internal(rsp_d, UserVerificationPolicy::Required, &chal, &[]);
        println!("{:?}", result);
        assert!(result.is_ok());
    }

    #[test]
    fn test_win_hello_attest_none() {
        let _ = env_logger::builder().is_test(true).try_init();
        let wan_c = WebauthnEphemeralConfig::new(
            "https://etools-dev.example.com:8080/auth",
            "https://etools-dev.example.com:8080",
            "etools-dev.example.com",
            None,
        );
        let wan = Webauthn::new(wan_c);

        let chal = Challenge::new(vec![
            21, 9, 50, 208, 90, 167, 153, 94, 74, 98, 161, 84, 247, 161, 61, 104, 10, 82, 33, 27,
            99, 94, 34, 156, 84, 85, 31, 240, 9, 188, 136, 52,
        ]);

        let rsp_d = RegisterPublicKeyCredential {
            id: "KwlEDOBCBc9P1YU3NWihYLCeY-I9KGMhPap9vwHbVoI".to_string(),
            raw_id: Base64UrlSafeData(vec![
                43, 9, 68, 12, 224, 66, 5, 207, 79, 213, 133, 55, 53, 104, 161, 96, 176, 158, 99,
                226, 61, 40, 99, 33, 61, 170, 125, 191, 1, 219, 86, 130,
            ]),
            response: AuthenticatorAttestationResponseRaw {
                attestation_object: Base64UrlSafeData(vec![
                    163, 99, 102, 109, 116, 100, 110, 111, 110, 101, 103, 97, 116, 116, 83, 116,
                    109, 116, 160, 104, 97, 117, 116, 104, 68, 97, 116, 97, 89, 1, 103, 108, 41,
                    129, 232, 231, 178, 172, 146, 198, 102, 0, 255, 160, 250, 221, 227, 137, 40,
                    196, 142, 208, 221, 115, 246, 47, 198, 69, 45, 165, 107, 42, 27, 69, 0, 0, 0,
                    0, 0, 0, 0, 0, 0, 0, 0, 0, 0, 0, 0, 0, 0, 0, 0, 0, 0, 32, 43, 9, 68, 12, 224,
                    66, 5, 207, 79, 213, 133, 55, 53, 104, 161, 96, 176, 158, 99, 226, 61, 40, 99,
                    33, 61, 170, 125, 191, 1, 219, 86, 130, 164, 1, 3, 3, 57, 1, 0, 32, 89, 1, 0,
                    166, 163, 131, 233, 97, 64, 136, 207, 111, 39, 80, 80, 230, 19, 46, 59, 12,
                    247, 151, 113, 167, 157, 140, 198, 227, 168, 159, 211, 232, 112, 116, 209, 54,
                    148, 26, 156, 56, 88, 56, 27, 116, 102, 237, 88, 99, 81, 65, 79, 133, 242, 192,
                    25, 28, 45, 116, 131, 129, 253, 185, 91, 35, 129, 35, 193, 44, 64, 86, 87, 137,
                    44, 19, 74, 239, 72, 178, 243, 11, 195, 135, 194, 216, 109, 62, 84, 172, 16,
                    182, 82, 140, 170, 1, 255, 91, 80, 73, 100, 1, 117, 61, 148, 179, 95, 199, 169,
                    228, 244, 174, 69, 54, 185, 15, 107, 5, 0, 110, 155, 28, 243, 114, 32, 176,
                    220, 93, 196, 172, 158, 22, 3, 154, 18, 148, 20, 132, 94, 166, 45, 24, 27, 8,
                    255, 108, 31, 230, 196, 122, 125, 240, 215, 219, 118, 80, 224, 146, 92, 80,
                    219, 91, 211, 88, 45, 28, 133, 135, 83, 244, 212, 29, 121, 132, 104, 189, 3,
                    98, 42, 180, 10, 249, 232, 59, 172, 204, 109, 64, 206, 139, 76, 247, 230, 40,
                    36, 71, 79, 11, 139, 84, 211, 153, 125, 108, 108, 55, 195, 205, 5, 90, 248, 72,
                    42, 94, 40, 136, 193, 89, 3, 102, 109, 30, 65, 117, 76, 103, 150, 4, 44, 155,
                    104, 207, 126, 92, 16, 161, 175, 223, 119, 246, 169, 127, 72, 13, 83, 129, 12,
                    164, 102, 42, 141, 173, 102, 140, 52, 57, 43, 115, 12, 238, 89, 33, 67, 1, 0,
                    1,
                ]),
                client_data_json: Base64UrlSafeData(vec![
                    123, 34, 116, 121, 112, 101, 34, 58, 34, 119, 101, 98, 97, 117, 116, 104, 110,
                    46, 99, 114, 101, 97, 116, 101, 34, 44, 34, 99, 104, 97, 108, 108, 101, 110,
                    103, 101, 34, 58, 34, 70, 81, 107, 121, 48, 70, 113, 110, 109, 86, 53, 75, 89,
                    113, 70, 85, 57, 54, 69, 57, 97, 65, 112, 83, 73, 82, 116, 106, 88, 105, 75,
                    99, 86, 70, 85, 102, 56, 65, 109, 56, 105, 68, 81, 34, 44, 34, 111, 114, 105,
                    103, 105, 110, 34, 58, 34, 104, 116, 116, 112, 115, 58, 47, 47, 101, 116, 111,
                    111, 108, 115, 45, 100, 101, 118, 46, 101, 120, 97, 109, 112, 108, 101, 46, 99,
                    111, 109, 58, 56, 48, 56, 48, 34, 44, 34, 99, 114, 111, 115, 115, 79, 114, 105,
                    103, 105, 110, 34, 58, 102, 97, 108, 115, 101, 125,
                ]),
            },
            type_: "public-key".to_string(),
        };

        let result =
            wan.register_credential_internal(&rsp_d, UserVerificationPolicy::Required, &chal, &[]);
        println!("{:?}", result);
        assert!(result.is_ok());
        let cred = result.unwrap();

        let chal = Challenge::new(vec![
            189, 116, 126, 107, 74, 29, 210, 181, 99, 178, 173, 214, 166, 212, 124, 219, 29, 169,
            9, 58, 26, 27, 120, 246, 87, 173, 169, 210, 241, 153, 150, 189,
        ]);

        let rsp_d = PublicKeyCredential {
            id: "KwlEDOBCBc9P1YU3NWihYLCeY-I9KGMhPap9vwHbVoI".to_string(),
            raw_id: Base64UrlSafeData(vec![
                43, 9, 68, 12, 224, 66, 5, 207, 79, 213, 133, 55, 53, 104, 161, 96, 176, 158, 99,
                226, 61, 40, 99, 33, 61, 170, 125, 191, 1, 219, 86, 130,
            ]),
            response: AuthenticatorAssertionResponseRaw {
                authenticator_data: Base64UrlSafeData(vec![
                    108, 41, 129, 232, 231, 178, 172, 146, 198, 102, 0, 255, 160, 250, 221, 227,
                    137, 40, 196, 142, 208, 221, 115, 246, 47, 198, 69, 45, 165, 107, 42, 27, 5, 0,
                    0, 0, 1,
                ]),
                client_data_json: Base64UrlSafeData(vec![
                    123, 34, 116, 121, 112, 101, 34, 58, 34, 119, 101, 98, 97, 117, 116, 104, 110,
                    46, 103, 101, 116, 34, 44, 34, 99, 104, 97, 108, 108, 101, 110, 103, 101, 34,
                    58, 34, 118, 88, 82, 45, 97, 48, 111, 100, 48, 114, 86, 106, 115, 113, 51, 87,
                    112, 116, 82, 56, 50, 120, 50, 112, 67, 84, 111, 97, 71, 51, 106, 50, 86, 54,
                    50, 112, 48, 118, 71, 90, 108, 114, 48, 34, 44, 34, 111, 114, 105, 103, 105,
                    110, 34, 58, 34, 104, 116, 116, 112, 115, 58, 47, 47, 101, 116, 111, 111, 108,
                    115, 45, 100, 101, 118, 46, 101, 120, 97, 109, 112, 108, 101, 46, 99, 111, 109,
                    58, 56, 48, 56, 48, 34, 44, 34, 99, 114, 111, 115, 115, 79, 114, 105, 103, 105,
                    110, 34, 58, 102, 97, 108, 115, 101, 125,
                ]),
                signature: Base64UrlSafeData(vec![
                    77, 253, 152, 83, 184, 198, 5, 16, 68, 51, 178, 5, 228, 20, 148, 168, 182, 3,
                    201, 59, 162, 181, 96, 221, 67, 136, 230, 61, 252, 0, 38, 244, 143, 98, 100,
                    14, 226, 223, 234, 58, 72, 9, 230, 190, 0, 189, 176, 101, 172, 176, 146, 25,
                    221, 117, 79, 13, 176, 99, 208, 211, 135, 15, 60, 245, 106, 232, 195, 215, 37,
                    70, 136, 198, 25, 186, 156, 226, 77, 216, 85, 100, 139, 73, 73, 173, 210, 244,
                    116, 84, 108, 180, 138, 115, 15, 187, 140, 198, 110, 218, 78, 238, 99, 131,
                    210, 229, 242, 184, 133, 219, 177, 235, 96, 187, 143, 82, 243, 88, 120, 214,
                    182, 118, 88, 198, 157, 233, 83, 206, 165, 187, 111, 83, 211, 68, 147, 137,
                    176, 28, 173, 36, 66, 87, 225, 252, 195, 101, 181, 44, 119, 198, 48, 210, 186,
                    188, 190, 20, 78, 14, 49, 67, 144, 131, 76, 85, 70, 95, 130, 137, 132, 168, 33,
                    196, 113, 83, 59, 38, 46, 1, 167, 107, 200, 168, 242, 6, 106, 141, 203, 123,
                    203, 50, 69, 173, 6, 183, 117, 118, 229, 188, 39, 120, 188, 48, 54, 117, 223,
                    15, 153, 122, 4, 24, 218, 56, 251, 173, 166, 113, 240, 231, 175, 21, 28, 228,
                    248, 10, 1, 73, 222, 52, 57, 72, 51, 44, 131, 206, 4, 243, 66, 100, 61, 113,
                    237, 221, 115, 182, 37, 187, 29, 250, 103, 178, 104, 69, 153, 47, 212, 76, 200,
                    242,
                ]),
                user_handle: Some(Base64UrlSafeData(vec![109, 99, 104, 97, 110])),
            },
            type_: "public-key".to_string(),
        };

        let r = wan.verify_credential_internal(
            &rsp_d,
            UserVerificationPolicy::Required,
            &chal,
            &cred.0,
        );
        println!("RESULT: {:?}", r);
        assert!(r.is_ok());
    }

    #[test]
    fn test_win_hello_attest_tpm() {
        let _ = env_logger::builder().is_test(true).try_init();
        let wan_c = WebauthnEphemeralConfig::new(
            "https://etools-dev.example.com:8080/auth",
            "https://etools-dev.example.com:8080",
            "etools-dev.example.com",
            None,
        );
        let wan = Webauthn::new(wan_c);

        let chal = Challenge::new(vec![
            34, 92, 189, 180, 54, 92, 96, 184, 1, 200, 155, 91, 42, 168, 156, 94, 254, 223, 49,
            169, 171, 179, 2, 71, 90, 123, 180, 244, 37, 182, 17, 52,
        ]);

        let rsp_d = RegisterPublicKeyCredential {
            id: "0_n4aTCbomLUQXr07c7Ea-J0iNvdYmW0bUGuN6-ceGA".to_string(),
            raw_id: Base64UrlSafeData(vec![
                211, 249, 248, 105, 48, 155, 162, 98, 212, 65, 122, 244, 237, 206, 196, 107, 226,
                116, 136, 219, 221, 98, 101, 180, 109, 65, 174, 55, 175, 156, 120, 96,
            ]),
            response: AuthenticatorAttestationResponseRaw {
                attestation_object: Base64UrlSafeData(vec![
                    163, 99, 102, 109, 116, 99, 116, 112, 109, 103, 97, 116, 116, 83, 116, 109,
                    116, 166, 99, 97, 108, 103, 57, 255, 254, 99, 115, 105, 103, 89, 1, 0, 5, 3,
                    162, 216, 151, 57, 210, 103, 145, 121, 161, 186, 63, 232, 221, 255, 89, 37, 17,
                    59, 155, 241, 77, 30, 35, 201, 30, 140, 84, 214, 250, 185, 47, 248, 58, 89,
                    177, 187, 231, 202, 220, 45, 167, 126, 243, 194, 94, 33, 39, 205, 163, 51, 40,
                    171, 35, 118, 196, 244, 247, 143, 166, 193, 223, 94, 244, 157, 121, 220, 22,
                    94, 163, 15, 151, 223, 214, 131, 105, 202, 40, 16, 176, 11, 154, 102, 100, 212,
                    174, 103, 166, 92, 90, 154, 224, 20, 165, 106, 127, 53, 91, 230, 217, 199, 172,
                    195, 203, 242, 41, 158, 64, 252, 65, 9, 155, 160, 63, 40, 94, 94, 64, 145, 173,
                    71, 85, 173, 2, 199, 18, 148, 88, 223, 93, 154, 203, 197, 170, 142, 35, 249,
                    146, 107, 146, 2, 14, 54, 39, 151, 181, 10, 176, 216, 117, 25, 196, 2, 205,
                    159, 140, 155, 56, 89, 87, 31, 135, 93, 97, 78, 95, 176, 228, 72, 237, 130,
                    171, 23, 66, 232, 35, 115, 218, 105, 168, 6, 253, 121, 161, 129, 44, 78, 252,
                    44, 11, 23, 172, 66, 37, 214, 113, 128, 28, 33, 209, 66, 34, 32, 196, 153, 80,
                    87, 243, 162, 7, 25, 62, 252, 243, 174, 31, 168, 98, 123, 100, 2, 143, 134, 36,
                    154, 236, 18, 128, 175, 185, 189, 177, 51, 53, 216, 190, 43, 63, 35, 84, 14,
                    64, 249, 23, 9, 125, 147, 160, 176, 137, 30, 174, 245, 148, 189, 99, 118, 101,
                    114, 99, 50, 46, 48, 99, 120, 53, 99, 130, 89, 5, 189, 48, 130, 5, 185, 48,
                    130, 3, 161, 160, 3, 2, 1, 2, 2, 16, 88, 191, 48, 69, 71, 45, 69, 233, 150,
                    144, 71, 177, 166, 190, 225, 202, 48, 13, 6, 9, 42, 134, 72, 134, 247, 13, 1,
                    1, 11, 5, 0, 48, 66, 49, 64, 48, 62, 6, 3, 85, 4, 3, 19, 55, 78, 67, 85, 45,
                    73, 78, 84, 67, 45, 75, 69, 89, 73, 68, 45, 54, 67, 65, 57, 68, 70, 54, 50, 65,
                    49, 65, 65, 69, 50, 51, 69, 48, 70, 69, 66, 55, 67, 51, 70, 53, 69, 66, 56, 69,
                    54, 49, 69, 67, 65, 67, 49, 55, 67, 66, 55, 48, 30, 23, 13, 50, 48, 48, 56, 49,
                    49, 49, 54, 50, 50, 49, 54, 90, 23, 13, 50, 53, 48, 51, 50, 49, 50, 48, 51, 48,
                    48, 50, 90, 48, 0, 48, 130, 1, 34, 48, 13, 6, 9, 42, 134, 72, 134, 247, 13, 1,
                    1, 1, 5, 0, 3, 130, 1, 15, 0, 48, 130, 1, 10, 2, 130, 1, 1, 0, 197, 166, 58,
                    190, 204, 104, 240, 65, 135, 183, 96, 7, 143, 26, 55, 77, 107, 12, 171, 56, 2,
                    145, 240, 201, 220, 75, 161, 201, 223, 24, 207, 126, 10, 118, 48, 201, 191, 6,
                    187, 227, 178, 255, 229, 252, 127, 199, 215, 76, 221, 180, 123, 111, 178, 141,
                    58, 235, 87, 27, 29, 24, 52, 235, 235, 181, 241, 28, 109, 223, 48, 137, 54, 21,
                    113, 155, 105, 39, 210, 237, 238, 172, 146, 195, 173, 170, 137, 201, 36, 212,
                    77, 179, 246, 142, 19, 198, 242, 48, 161, 199, 209, 113, 228, 182, 205, 115, 8,
                    29, 255, 6, 29, 87, 118, 157, 115, 116, 171, 64, 105, 248, 91, 128, 220, 98,
                    209, 126, 157, 177, 227, 101, 26, 26, 239, 72, 162, 135, 177, 177, 130, 16,
                    239, 79, 140, 1, 29, 26, 38, 57, 7, 96, 218, 94, 110, 49, 251, 102, 130, 28,
                    128, 227, 105, 117, 184, 13, 29, 229, 137, 151, 164, 116, 179, 101, 134, 253,
                    159, 165, 90, 245, 195, 156, 105, 87, 147, 61, 219, 46, 29, 191, 252, 201, 117,
                    54, 207, 6, 157, 96, 161, 26, 39, 172, 229, 85, 225, 172, 220, 252, 242, 129,
                    34, 7, 227, 8, 7, 112, 42, 34, 73, 125, 6, 241, 100, 14, 214, 125, 179, 63,
                    106, 150, 111, 19, 235, 59, 24, 141, 217, 140, 125, 91, 73, 152, 206, 174, 0,
                    237, 72, 250, 207, 138, 119, 143, 203, 206, 115, 97, 89, 211, 219, 245, 2, 3,
                    1, 0, 1, 163, 130, 1, 235, 48, 130, 1, 231, 48, 14, 6, 3, 85, 29, 15, 1, 1,
                    255, 4, 4, 3, 2, 7, 128, 48, 12, 6, 3, 85, 29, 19, 1, 1, 255, 4, 2, 48, 0, 48,
                    109, 6, 3, 85, 29, 32, 1, 1, 255, 4, 99, 48, 97, 48, 95, 6, 9, 43, 6, 1, 4, 1,
                    130, 55, 21, 31, 48, 82, 48, 80, 6, 8, 43, 6, 1, 5, 5, 7, 2, 2, 48, 68, 30, 66,
                    0, 84, 0, 67, 0, 80, 0, 65, 0, 32, 0, 32, 0, 84, 0, 114, 0, 117, 0, 115, 0,
                    116, 0, 101, 0, 100, 0, 32, 0, 32, 0, 80, 0, 108, 0, 97, 0, 116, 0, 102, 0,
                    111, 0, 114, 0, 109, 0, 32, 0, 32, 0, 73, 0, 100, 0, 101, 0, 110, 0, 116, 0,
                    105, 0, 116, 0, 121, 48, 16, 6, 3, 85, 29, 37, 4, 9, 48, 7, 6, 5, 103, 129, 5,
                    8, 3, 48, 80, 6, 3, 85, 29, 17, 1, 1, 255, 4, 70, 48, 68, 164, 66, 48, 64, 49,
                    22, 48, 20, 6, 5, 103, 129, 5, 2, 1, 12, 11, 105, 100, 58, 52, 57, 52, 69, 53,
                    52, 52, 51, 49, 14, 48, 12, 6, 5, 103, 129, 5, 2, 2, 12, 3, 83, 80, 84, 49, 22,
                    48, 20, 6, 5, 103, 129, 5, 2, 3, 12, 11, 105, 100, 58, 48, 48, 48, 50, 48, 48,
                    48, 48, 48, 31, 6, 3, 85, 29, 35, 4, 24, 48, 22, 128, 20, 147, 147, 77, 66, 14,
                    183, 179, 161, 2, 110, 122, 113, 35, 6, 16, 82, 232, 88, 88, 179, 48, 29, 6, 3,
                    85, 29, 14, 4, 22, 4, 20, 168, 251, 63, 173, 250, 64, 138, 217, 186, 126, 231,
                    77, 242, 159, 198, 195, 60, 109, 251, 231, 48, 129, 179, 6, 8, 43, 6, 1, 5, 5,
                    7, 1, 1, 4, 129, 166, 48, 129, 163, 48, 129, 160, 6, 8, 43, 6, 1, 5, 5, 7, 48,
                    2, 134, 129, 147, 104, 116, 116, 112, 58, 47, 47, 97, 122, 99, 115, 112, 114,
                    111, 100, 110, 99, 117, 97, 105, 107, 112, 117, 98, 108, 105, 115, 104, 46, 98,
                    108, 111, 98, 46, 99, 111, 114, 101, 46, 119, 105, 110, 100, 111, 119, 115, 46,
                    110, 101, 116, 47, 110, 99, 117, 45, 105, 110, 116, 99, 45, 107, 101, 121, 105,
                    100, 45, 54, 99, 97, 57, 100, 102, 54, 50, 97, 49, 97, 97, 101, 50, 51, 101,
                    48, 102, 101, 98, 55, 99, 51, 102, 53, 101, 98, 56, 101, 54, 49, 101, 99, 97,
                    99, 49, 55, 99, 98, 55, 47, 100, 56, 101, 48, 50, 49, 56, 101, 45, 55, 55, 101,
                    98, 45, 52, 51, 98, 56, 45, 97, 57, 56, 49, 45, 51, 48, 53, 99, 101, 99, 99,
                    53, 99, 98, 97, 54, 46, 99, 101, 114, 48, 13, 6, 9, 42, 134, 72, 134, 247, 13,
                    1, 1, 11, 5, 0, 3, 130, 2, 1, 0, 4, 128, 111, 190, 0, 94, 133, 167, 0, 61, 237,
                    232, 184, 182, 255, 238, 77, 189, 198, 248, 63, 5, 5, 202, 60, 98, 125, 121,
                    175, 177, 82, 252, 85, 154, 80, 32, 167, 198, 224, 128, 251, 145, 5, 32, 101,
                    218, 186, 38, 255, 178, 63, 167, 51, 205, 62, 195, 167, 219, 144, 6, 11, 70,
                    14, 59, 177, 178, 116, 254, 131, 199, 231, 75, 204, 62, 116, 231, 40, 47, 112,
                    138, 24, 194, 154, 46, 30, 25, 149, 75, 139, 119, 164, 65, 187, 215, 24, 139,
                    160, 76, 210, 124, 16, 77, 27, 225, 70, 251, 137, 3, 176, 229, 248, 51, 108,
                    163, 125, 36, 240, 181, 104, 49, 102, 42, 44, 172, 14, 255, 46, 131, 47, 7,
                    180, 126, 84, 104, 151, 134, 42, 81, 159, 58, 126, 37, 224, 145, 122, 27, 111,
                    213, 236, 124, 97, 181, 112, 75, 29, 33, 34, 7, 210, 170, 139, 63, 18, 193, 98,
                    94, 186, 138, 225, 215, 44, 242, 91, 77, 201, 60, 66, 4, 27, 22, 85, 228, 223,
                    59, 42, 242, 163, 164, 219, 75, 174, 91, 118, 115, 29, 216, 53, 37, 124, 161,
                    194, 15, 117, 147, 50, 98, 205, 196, 137, 1, 244, 26, 124, 236, 181, 184, 5,
                    98, 64, 191, 209, 189, 64, 0, 11, 214, 153, 64, 2, 36, 116, 237, 238, 124, 47,
                    47, 182, 246, 20, 105, 12, 168, 188, 192, 215, 26, 228, 86, 69, 212, 42, 69,
                    121, 238, 73, 155, 154, 133, 203, 30, 108, 94, 184, 214, 91, 67, 79, 22, 118,
                    63, 100, 249, 23, 90, 142, 72, 94, 238, 91, 154, 32, 191, 51, 192, 44, 197,
                    212, 173, 119, 159, 156, 71, 96, 239, 37, 68, 73, 247, 102, 88, 203, 172, 113,
                    250, 74, 247, 129, 79, 19, 235, 145, 95, 158, 214, 44, 38, 28, 244, 218, 86,
                    202, 93, 73, 196, 209, 133, 138, 77, 42, 58, 221, 99, 112, 13, 73, 47, 22, 108,
                    162, 144, 47, 36, 208, 114, 146, 87, 77, 24, 78, 66, 148, 86, 91, 169, 104,
                    104, 106, 137, 126, 172, 10, 213, 37, 25, 179, 175, 253, 243, 212, 175, 240,
                    103, 8, 180, 190, 108, 198, 199, 40, 171, 227, 161, 232, 53, 147, 109, 244, 93,
                    113, 237, 64, 179, 160, 78, 35, 34, 8, 136, 179, 185, 176, 219, 4, 198, 38,
                    175, 6, 12, 227, 55, 168, 192, 122, 115, 119, 95, 205, 244, 105, 116, 238, 137,
                    228, 32, 4, 9, 219, 246, 49, 131, 190, 64, 37, 85, 108, 239, 164, 173, 90, 254,
                    146, 255, 252, 188, 232, 40, 184, 108, 69, 153, 81, 182, 17, 174, 194, 52, 246,
                    178, 77, 47, 50, 167, 56, 17, 83, 31, 65, 119, 143, 160, 113, 254, 71, 33, 166,
                    88, 53, 128, 195, 6, 193, 50, 144, 78, 242, 155, 234, 231, 20, 144, 132, 177,
                    159, 161, 94, 154, 205, 133, 78, 20, 214, 141, 230, 33, 115, 192, 148, 87, 151,
                    95, 71, 175, 89, 6, 240, 48, 130, 6, 236, 48, 130, 4, 212, 160, 3, 2, 1, 2, 2,
                    19, 51, 0, 0, 2, 113, 82, 34, 55, 131, 10, 123, 56, 174, 0, 0, 0, 0, 2, 113,
                    48, 13, 6, 9, 42, 134, 72, 134, 247, 13, 1, 1, 11, 5, 0, 48, 129, 140, 49, 11,
                    48, 9, 6, 3, 85, 4, 6, 19, 2, 85, 83, 49, 19, 48, 17, 6, 3, 85, 4, 8, 19, 10,
                    87, 97, 115, 104, 105, 110, 103, 116, 111, 110, 49, 16, 48, 14, 6, 3, 85, 4, 7,
                    19, 7, 82, 101, 100, 109, 111, 110, 100, 49, 30, 48, 28, 6, 3, 85, 4, 10, 19,
                    21, 77, 105, 99, 114, 111, 115, 111, 102, 116, 32, 67, 111, 114, 112, 111, 114,
                    97, 116, 105, 111, 110, 49, 54, 48, 52, 6, 3, 85, 4, 3, 19, 45, 77, 105, 99,
                    114, 111, 115, 111, 102, 116, 32, 84, 80, 77, 32, 82, 111, 111, 116, 32, 67,
                    101, 114, 116, 105, 102, 105, 99, 97, 116, 101, 32, 65, 117, 116, 104, 111,
                    114, 105, 116, 121, 32, 50, 48, 49, 52, 48, 30, 23, 13, 49, 57, 48, 51, 50, 49,
                    50, 48, 51, 48, 48, 50, 90, 23, 13, 50, 53, 48, 51, 50, 49, 50, 48, 51, 48, 48,
                    50, 90, 48, 66, 49, 64, 48, 62, 6, 3, 85, 4, 3, 19, 55, 78, 67, 85, 45, 73, 78,
                    84, 67, 45, 75, 69, 89, 73, 68, 45, 54, 67, 65, 57, 68, 70, 54, 50, 65, 49, 65,
                    65, 69, 50, 51, 69, 48, 70, 69, 66, 55, 67, 51, 70, 53, 69, 66, 56, 69, 54, 49,
                    69, 67, 65, 67, 49, 55, 67, 66, 55, 48, 130, 2, 34, 48, 13, 6, 9, 42, 134, 72,
                    134, 247, 13, 1, 1, 1, 5, 0, 3, 130, 2, 15, 0, 48, 130, 2, 10, 2, 130, 2, 1, 0,
                    152, 43, 107, 173, 177, 53, 163, 163, 93, 154, 248, 108, 222, 80, 5, 122, 87,
                    236, 252, 225, 50, 52, 121, 17, 29, 232, 18, 63, 7, 156, 177, 34, 151, 214, 92,
                    55, 149, 204, 232, 129, 50, 154, 105, 128, 221, 190, 157, 193, 52, 48, 65, 151,
                    90, 250, 48, 160, 25, 134, 46, 36, 77, 126, 48, 129, 230, 125, 172, 189, 156,
                    247, 147, 31, 239, 20, 230, 78, 4, 146, 123, 54, 173, 175, 211, 248, 18, 125,
                    83, 110, 37, 67, 147, 152, 0, 121, 176, 166, 87, 248, 31, 3, 155, 235, 53, 134,
                    8, 105, 212, 244, 239, 170, 41, 94, 183, 81, 143, 34, 193, 123, 125, 187, 48,
                    149, 59, 99, 240, 15, 38, 108, 172, 200, 222, 70, 62, 98, 80, 163, 32, 19, 26,
                    181, 191, 156, 139, 248, 190, 110, 129, 56, 196, 50, 16, 89, 143, 150, 41, 172,
                    239, 136, 65, 145, 0, 93, 222, 226, 117, 208, 183, 116, 85, 166, 93, 247, 23,
                    39, 167, 130, 47, 73, 113, 26, 102, 197, 100, 212, 176, 34, 143, 98, 105, 5,
                    206, 194, 120, 190, 201, 49, 102, 199, 25, 161, 230, 11, 189, 87, 188, 102,
                    171, 44, 55, 193, 180, 208, 172, 250, 214, 194, 36, 148, 113, 206, 80, 159,
                    124, 135, 247, 246, 51, 10, 194, 204, 232, 44, 33, 64, 183, 63, 209, 225, 72,
                    195, 193, 71, 101, 174, 241, 42, 217, 92, 214, 117, 199, 101, 75, 42, 145, 145,
                    187, 113, 150, 138, 28, 61, 122, 159, 86, 152, 41, 83, 65, 80, 158, 165, 195,
                    96, 255, 135, 34, 90, 161, 69, 173, 74, 198, 147, 96, 85, 40, 100, 128, 191,
                    135, 11, 27, 86, 149, 149, 18, 103, 182, 110, 255, 71, 47, 227, 240, 14, 66,
                    137, 251, 211, 221, 191, 34, 157, 152, 230, 121, 195, 41, 148, 176, 219, 134,
                    62, 178, 181, 89, 7, 166, 111, 81, 85, 222, 85, 218, 96, 48, 120, 135, 99, 119,
                    60, 170, 236, 34, 41, 173, 19, 91, 140, 28, 220, 20, 140, 71, 236, 117, 13,
                    209, 248, 147, 130, 77, 125, 11, 109, 142, 43, 95, 221, 245, 154, 72, 250, 152,
                    36, 107, 77, 175, 133, 247, 233, 77, 225, 123, 53, 217, 16, 39, 218, 44, 7, 97,
                    89, 15, 241, 7, 15, 186, 204, 227, 132, 181, 120, 62, 216, 232, 84, 45, 142,
                    241, 86, 209, 254, 255, 208, 45, 88, 242, 239, 198, 31, 54, 159, 135, 142, 17,
                    52, 142, 58, 126, 81, 118, 231, 23, 209, 48, 11, 80, 194, 124, 248, 205, 80,
                    187, 12, 166, 123, 89, 175, 201, 212, 239, 172, 77, 151, 107, 127, 92, 161, 37,
                    246, 209, 253, 166, 8, 230, 153, 14, 54, 111, 173, 212, 8, 42, 60, 177, 191,
                    97, 130, 28, 51, 178, 40, 129, 46, 179, 24, 45, 26, 25, 59, 61, 94, 4, 145,
                    149, 42, 63, 49, 247, 136, 126, 5, 206, 102, 177, 28, 26, 86, 148, 35, 2, 3, 1,
                    0, 1, 163, 130, 1, 142, 48, 130, 1, 138, 48, 14, 6, 3, 85, 29, 15, 1, 1, 255,
                    4, 4, 3, 2, 2, 132, 48, 27, 6, 3, 85, 29, 37, 4, 20, 48, 18, 6, 9, 43, 6, 1, 4,
                    1, 130, 55, 21, 36, 6, 5, 103, 129, 5, 8, 3, 48, 22, 6, 3, 85, 29, 32, 4, 15,
                    48, 13, 48, 11, 6, 9, 43, 6, 1, 4, 1, 130, 55, 21, 31, 48, 18, 6, 3, 85, 29,
                    19, 1, 1, 255, 4, 8, 48, 6, 1, 1, 255, 2, 1, 0, 48, 29, 6, 3, 85, 29, 14, 4,
                    22, 4, 20, 147, 147, 77, 66, 14, 183, 179, 161, 2, 110, 122, 113, 35, 6, 16,
                    82, 232, 88, 88, 179, 48, 31, 6, 3, 85, 29, 35, 4, 24, 48, 22, 128, 20, 122,
                    140, 10, 206, 47, 72, 98, 23, 226, 148, 209, 174, 85, 193, 82, 236, 113, 116,
                    164, 86, 48, 112, 6, 3, 85, 29, 31, 4, 105, 48, 103, 48, 101, 160, 99, 160, 97,
                    134, 95, 104, 116, 116, 112, 58, 47, 47, 119, 119, 119, 46, 109, 105, 99, 114,
                    111, 115, 111, 102, 116, 46, 99, 111, 109, 47, 112, 107, 105, 111, 112, 115,
                    47, 99, 114, 108, 47, 77, 105, 99, 114, 111, 115, 111, 102, 116, 37, 50, 48,
                    84, 80, 77, 37, 50, 48, 82, 111, 111, 116, 37, 50, 48, 67, 101, 114, 116, 105,
                    102, 105, 99, 97, 116, 101, 37, 50, 48, 65, 117, 116, 104, 111, 114, 105, 116,
                    121, 37, 50, 48, 50, 48, 49, 52, 46, 99, 114, 108, 48, 125, 6, 8, 43, 6, 1, 5,
                    5, 7, 1, 1, 4, 113, 48, 111, 48, 109, 6, 8, 43, 6, 1, 5, 5, 7, 48, 2, 134, 97,
                    104, 116, 116, 112, 58, 47, 47, 119, 119, 119, 46, 109, 105, 99, 114, 111, 115,
                    111, 102, 116, 46, 99, 111, 109, 47, 112, 107, 105, 111, 112, 115, 47, 99, 101,
                    114, 116, 115, 47, 77, 105, 99, 114, 111, 115, 111, 102, 116, 37, 50, 48, 84,
                    80, 77, 37, 50, 48, 82, 111, 111, 116, 37, 50, 48, 67, 101, 114, 116, 105, 102,
                    105, 99, 97, 116, 101, 37, 50, 48, 65, 117, 116, 104, 111, 114, 105, 116, 121,
                    37, 50, 48, 50, 48, 49, 52, 46, 99, 114, 116, 48, 13, 6, 9, 42, 134, 72, 134,
                    247, 13, 1, 1, 11, 5, 0, 3, 130, 2, 1, 0, 73, 235, 166, 7, 16, 89, 131, 50, 67,
                    31, 113, 176, 9, 16, 209, 146, 232, 124, 220, 236, 23, 249, 16, 213, 246, 244,
                    231, 147, 248, 141, 93, 158, 160, 222, 177, 160, 115, 201, 16, 11, 228, 151,
                    21, 209, 62, 191, 38, 153, 95, 178, 20, 202, 150, 24, 170, 85, 100, 155, 108,
                    120, 203, 242, 149, 237, 71, 252, 71, 149, 245, 18, 222, 155, 246, 56, 226,
                    116, 245, 175, 196, 187, 121, 2, 212, 117, 193, 222, 154, 201, 133, 16, 232,
                    171, 149, 255, 214, 198, 212, 197, 65, 34, 27, 55, 16, 54, 91, 251, 95, 52,
                    141, 113, 235, 119, 147, 78, 1, 254, 195, 123, 240, 11, 79, 183, 139, 167, 223,
                    99, 172, 242, 229, 252, 48, 126, 146, 1, 170, 111, 216, 195, 26, 9, 183, 178,
                    32, 197, 94, 57, 33, 1, 165, 51, 121, 63, 4, 53, 36, 195, 106, 69, 23, 244, 74,
                    0, 52, 93, 45, 232, 15, 144, 228, 162, 61, 32, 73, 156, 147, 11, 69, 235, 123,
                    172, 207, 162, 228, 234, 160, 234, 193, 35, 189, 70, 229, 126, 3, 63, 178, 15,
                    224, 235, 103, 203, 74, 37, 37, 146, 94, 43, 123, 179, 63, 216, 150, 144, 199,
                    224, 255, 121, 132, 38, 60, 0, 171, 31, 236, 168, 254, 171, 146, 116, 99, 43,
                    235, 186, 249, 176, 135, 195, 160, 51, 39, 252, 205, 76, 22, 189, 141, 240,
                    196, 2, 116, 193, 211, 79, 70, 63, 14, 37, 53, 170, 224, 243, 135, 251, 85,
                    142, 154, 99, 122, 59, 0, 96, 215, 6, 202, 198, 137, 50, 122, 35, 194, 17, 128,
                    215, 129, 249, 220, 85, 224, 26, 24, 8, 200, 198, 13, 105, 32, 81, 8, 34, 198,
                    33, 222, 79, 161, 60, 167, 105, 246, 195, 242, 5, 126, 69, 23, 54, 78, 166,
                    185, 253, 107, 152, 165, 14, 8, 158, 205, 81, 113, 18, 61, 101, 94, 9, 36, 203,
                    232, 130, 211, 230, 45, 209, 3, 100, 5, 159, 67, 152, 26, 95, 188, 125, 92,
                    141, 251, 62, 72, 40, 203, 116, 89, 14, 141, 8, 120, 232, 19, 235, 85, 35, 101,
                    24, 247, 149, 197, 215, 100, 22, 37, 144, 62, 173, 79, 123, 198, 63, 136, 236,
                    81, 242, 90, 231, 189, 41, 204, 131, 14, 150, 67, 108, 88, 123, 210, 157, 216,
                    251, 32, 193, 91, 82, 3, 107, 199, 180, 155, 243, 12, 23, 77, 162, 231, 227,
                    120, 72, 35, 94, 105, 168, 102, 35, 27, 0, 203, 104, 19, 212, 75, 177, 173, 38,
                    68, 156, 147, 228, 80, 215, 121, 250, 163, 49, 245, 155, 2, 15, 160, 49, 117,
                    74, 100, 43, 119, 37, 26, 23, 96, 188, 144, 155, 211, 185, 166, 123, 250, 211,
                    242, 193, 122, 67, 159, 35, 66, 33, 153, 122, 233, 160, 181, 188, 114, 250, 70,
                    165, 98, 31, 165, 84, 126, 45, 106, 164, 221, 57, 100, 151, 23, 81, 46, 118,
                    251, 43, 100, 201, 204, 121, 103, 112, 117, 98, 65, 114, 101, 97, 89, 1, 54, 0,
                    1, 0, 11, 0, 6, 4, 114, 0, 32, 157, 255, 203, 243, 108, 56, 58, 230, 153, 251,
                    152, 104, 220, 109, 203, 137, 215, 21, 56, 132, 190, 40, 3, 146, 44, 18, 65,
                    88, 191, 173, 34, 174, 0, 16, 0, 16, 8, 0, 0, 0, 0, 0, 1, 0, 220, 20, 243, 114,
                    251, 142, 90, 236, 17, 204, 181, 223, 8, 72, 230, 209, 122, 44, 90, 55, 96,
                    134, 69, 16, 125, 139, 112, 81, 154, 230, 133, 211, 129, 37, 75, 208, 222, 70,
                    210, 239, 209, 188, 152, 93, 222, 222, 154, 169, 217, 160, 90, 243, 135, 151,
                    25, 87, 240, 178, 106, 119, 150, 89, 23, 223, 158, 88, 107, 72, 101, 61, 184,
                    132, 19, 110, 144, 107, 22, 178, 252, 206, 50, 207, 11, 177, 137, 35, 139, 68,
                    212, 148, 121, 249, 50, 35, 89, 52, 47, 26, 23, 6, 15, 115, 155, 127, 59, 168,
                    208, 196, 78, 125, 205, 0, 98, 43, 223, 233, 65, 137, 103, 2, 227, 35, 81, 107,
                    247, 230, 186, 111, 27, 4, 57, 42, 220, 32, 29, 181, 159, 6, 176, 182, 94, 191,
                    222, 212, 235, 60, 101, 83, 86, 217, 203, 151, 251, 254, 219, 204, 195, 10, 74,
                    147, 5, 27, 167, 127, 117, 149, 245, 157, 92, 124, 2, 196, 214, 107, 246, 228,
                    171, 229, 100, 212, 67, 88, 215, 75, 33, 183, 199, 51, 171, 210, 213, 65, 45,
                    96, 96, 226, 29, 130, 254, 58, 92, 252, 133, 207, 105, 63, 156, 208, 149, 142,
                    9, 83, 1, 193, 217, 244, 35, 137, 43, 138, 137, 140, 82, 231, 195, 145, 213,
                    230, 185, 245, 104, 105, 62, 142, 124, 34, 9, 157, 167, 188, 243, 112, 104,
                    248, 63, 50, 19, 53, 173, 69, 12, 39, 252, 9, 69, 223, 104, 99, 101, 114, 116,
                    73, 110, 102, 111, 88, 161, 255, 84, 67, 71, 128, 23, 0, 34, 0, 11, 174, 74,
                    152, 70, 1, 87, 191, 156, 96, 74, 177, 221, 37, 132, 6, 8, 101, 35, 124, 216,
                    85, 173, 85, 195, 115, 137, 194, 247, 145, 61, 82, 40, 0, 20, 234, 98, 144, 49,
                    146, 39, 99, 47, 44, 82, 115, 48, 64, 40, 152, 224, 227, 42, 63, 133, 0, 0, 0,
                    2, 219, 215, 137, 38, 187, 106, 183, 8, 100, 145, 106, 200, 1, 86, 5, 220, 81,
                    118, 234, 131, 141, 0, 34, 0, 11, 239, 53, 112, 255, 253, 12, 189, 168, 16,
                    253, 10, 149, 108, 7, 31, 212, 143, 21, 153, 7, 7, 153, 99, 73, 205, 97, 90,
                    110, 182, 120, 4, 250, 0, 34, 0, 11, 249, 72, 224, 84, 16, 96, 147, 197, 167,
                    195, 110, 181, 77, 207, 147, 16, 34, 64, 139, 185, 120, 190, 196, 209, 213, 29,
                    1, 136, 76, 235, 223, 247, 104, 97, 117, 116, 104, 68, 97, 116, 97, 89, 1, 103,
                    108, 41, 129, 232, 231, 178, 172, 146, 198, 102, 0, 255, 160, 250, 221, 227,
                    137, 40, 196, 142, 208, 221, 115, 246, 47, 198, 69, 45, 165, 107, 42, 27, 69,
                    0, 0, 0, 0, 8, 152, 112, 88, 202, 220, 75, 129, 182, 225, 48, 222, 80, 220,
                    190, 150, 0, 32, 211, 249, 248, 105, 48, 155, 162, 98, 212, 65, 122, 244, 237,
                    206, 196, 107, 226, 116, 136, 219, 221, 98, 101, 180, 109, 65, 174, 55, 175,
                    156, 120, 96, 164, 1, 3, 3, 57, 1, 0, 32, 89, 1, 0, 220, 20, 243, 114, 251,
                    142, 90, 236, 17, 204, 181, 223, 8, 72, 230, 209, 122, 44, 90, 55, 96, 134, 69,
                    16, 125, 139, 112, 81, 154, 230, 133, 211, 129, 37, 75, 208, 222, 70, 210, 239,
                    209, 188, 152, 93, 222, 222, 154, 169, 217, 160, 90, 243, 135, 151, 25, 87,
                    240, 178, 106, 119, 150, 89, 23, 223, 158, 88, 107, 72, 101, 61, 184, 132, 19,
                    110, 144, 107, 22, 178, 252, 206, 50, 207, 11, 177, 137, 35, 139, 68, 212, 148,
                    121, 249, 50, 35, 89, 52, 47, 26, 23, 6, 15, 115, 155, 127, 59, 168, 208, 196,
                    78, 125, 205, 0, 98, 43, 223, 233, 65, 137, 103, 2, 227, 35, 81, 107, 247, 230,
                    186, 111, 27, 4, 57, 42, 220, 32, 29, 181, 159, 6, 176, 182, 94, 191, 222, 212,
                    235, 60, 101, 83, 86, 217, 203, 151, 251, 254, 219, 204, 195, 10, 74, 147, 5,
                    27, 167, 127, 117, 149, 245, 157, 92, 124, 2, 196, 214, 107, 246, 228, 171,
                    229, 100, 212, 67, 88, 215, 75, 33, 183, 199, 51, 171, 210, 213, 65, 45, 96,
                    96, 226, 29, 130, 254, 58, 92, 252, 133, 207, 105, 63, 156, 208, 149, 142, 9,
                    83, 1, 193, 217, 244, 35, 137, 43, 138, 137, 140, 82, 231, 195, 145, 213, 230,
                    185, 245, 104, 105, 62, 142, 124, 34, 9, 157, 167, 188, 243, 112, 104, 248, 63,
                    50, 19, 53, 173, 69, 12, 39, 252, 9, 69, 223, 33, 67, 1, 0, 1,
                ]),
                client_data_json: Base64UrlSafeData(vec![
                    123, 34, 116, 121, 112, 101, 34, 58, 34, 119, 101, 98, 97, 117, 116, 104, 110,
                    46, 99, 114, 101, 97, 116, 101, 34, 44, 34, 99, 104, 97, 108, 108, 101, 110,
                    103, 101, 34, 58, 34, 73, 108, 121, 57, 116, 68, 90, 99, 89, 76, 103, 66, 121,
                    74, 116, 98, 75, 113, 105, 99, 88, 118, 55, 102, 77, 97, 109, 114, 115, 119,
                    74, 72, 87, 110, 117, 48, 57, 67, 87, 50, 69, 84, 81, 34, 44, 34, 111, 114,
                    105, 103, 105, 110, 34, 58, 34, 104, 116, 116, 112, 115, 58, 47, 47, 101, 116,
                    111, 111, 108, 115, 45, 100, 101, 118, 46, 101, 120, 97, 109, 112, 108, 101,
                    46, 99, 111, 109, 58, 56, 48, 56, 48, 34, 44, 34, 99, 114, 111, 115, 115, 79,
                    114, 105, 103, 105, 110, 34, 58, 102, 97, 108, 115, 101, 125,
                ]),
            },
            type_: "public-key".to_string(),
        };

        let result =
            wan.register_credential_internal(&rsp_d, UserVerificationPolicy::Required, &chal, &[]);
        println!("{:?}", result);
        assert!(result.is_ok());
    }

    fn register_userid(
        user_name: &str,
    ) -> Result<(CreationChallengeResponse, RegistrationState), WebauthnError> {
        let wan_c = WebauthnEphemeralConfig::new(
            "https://etools-dev.example.com:8080/auth",
            "https://etools-dev.example.com:8080",
            "etools-dev.example.com",
            None,
        );
        let wan = Webauthn::new(wan_c);

        let policy = Some(UserVerificationPolicy::Required);

        wan.generate_challenge_register(user_name, policy)
    }

    #[test]
    fn test_registration_empty_userid() {
        let result = register_userid("");
        assert!(matches!(result, Err(WebauthnError::InvalidUsername)));
    }

    #[test]
    fn test_registration_nonempty_userid() {
        let result = register_userid("fizzbuzz");
        assert!(result.is_ok());
    }

    #[test]
    fn test_touchid_attest_apple_anonymous() {
        let wan_c = WebauthnEphemeralConfig::new(
            "https://spectral.local:8443/auth",
            "https://spectral.local:8443",
            "spectral.local",
            None,
        );

        let chal = Challenge::new(vec![
            37, 54, 228, 239, 39, 164, 32, 163, 153, 67, 12, 29, 25, 110, 205, 120, 50, 31, 198,
            182, 10, 208, 251, 238, 99, 27, 46, 123, 239, 134, 244, 210,
        ]);

        let rsp_d = RegisterPublicKeyCredential {
            id: "u_tliFf-aXRLg9XIz-SuQ0XBlbE".to_string(),
            raw_id: Base64UrlSafeData(vec![
                187, 251, 101, 136, 87, 254, 105, 116, 75, 131, 213, 200, 207, 228, 174, 67, 69,
                193, 149, 177,
            ]),
            response: AuthenticatorAttestationResponseRaw {
                attestation_object: Base64UrlSafeData(vec![
                    163, 99, 102, 109, 116, 101, 97, 112, 112, 108, 101, 103, 97, 116, 116, 83,
                    116, 109, 116, 162, 99, 97, 108, 103, 38, 99, 120, 53, 99, 130, 89, 2, 71, 48,
                    130, 2, 67, 48, 130, 1, 201, 160, 3, 2, 1, 2, 2, 6, 1, 118, 69, 82, 254, 167,
                    48, 10, 6, 8, 42, 134, 72, 206, 61, 4, 3, 2, 48, 72, 49, 28, 48, 26, 6, 3, 85,
                    4, 3, 12, 19, 65, 112, 112, 108, 101, 32, 87, 101, 98, 65, 117, 116, 104, 110,
                    32, 67, 65, 32, 49, 49, 19, 48, 17, 6, 3, 85, 4, 10, 12, 10, 65, 112, 112, 108,
                    101, 32, 73, 110, 99, 46, 49, 19, 48, 17, 6, 3, 85, 4, 8, 12, 10, 67, 97, 108,
                    105, 102, 111, 114, 110, 105, 97, 48, 30, 23, 13, 50, 48, 49, 50, 48, 56, 48,
                    50, 50, 55, 49, 53, 90, 23, 13, 50, 48, 49, 50, 49, 49, 48, 50, 50, 55, 49, 53,
                    90, 48, 129, 145, 49, 73, 48, 71, 6, 3, 85, 4, 3, 12, 64, 57, 97, 97, 57, 48,
                    99, 55, 99, 57, 51, 54, 97, 52, 101, 49, 98, 98, 56, 54, 56, 57, 54, 53, 102,
                    49, 52, 55, 97, 52, 51, 57, 57, 102, 49, 52, 48, 99, 102, 52, 48, 57, 98, 52,
                    51, 52, 102, 57, 48, 53, 57, 98, 50, 100, 52, 102, 53, 97, 51, 99, 102, 99, 48,
                    57, 50, 49, 26, 48, 24, 6, 3, 85, 4, 11, 12, 17, 65, 65, 65, 32, 67, 101, 114,
                    116, 105, 102, 105, 99, 97, 116, 105, 111, 110, 49, 19, 48, 17, 6, 3, 85, 4,
                    10, 12, 10, 65, 112, 112, 108, 101, 32, 73, 110, 99, 46, 49, 19, 48, 17, 6, 3,
                    85, 4, 8, 12, 10, 67, 97, 108, 105, 102, 111, 114, 110, 105, 97, 48, 89, 48,
                    19, 6, 7, 42, 134, 72, 206, 61, 2, 1, 6, 8, 42, 134, 72, 206, 61, 3, 1, 7, 3,
                    66, 0, 4, 212, 248, 99, 135, 245, 78, 94, 245, 231, 22, 62, 226, 45, 40, 215,
                    4, 251, 188, 180, 125, 22, 236, 133, 161, 234, 78, 251, 105, 11, 119, 148, 144,
                    105, 249, 199, 167, 152, 173, 94, 147, 57, 2, 250, 21, 5, 51, 116, 174, 217,
                    39, 160, 35, 12, 249, 120, 237, 52, 148, 171, 134, 138, 205, 26, 173, 163, 85,
                    48, 83, 48, 12, 6, 3, 85, 29, 19, 1, 1, 255, 4, 2, 48, 0, 48, 14, 6, 3, 85, 29,
                    15, 1, 1, 255, 4, 4, 3, 2, 4, 240, 48, 51, 6, 9, 42, 134, 72, 134, 247, 99,
                    100, 8, 2, 4, 38, 48, 36, 161, 34, 4, 32, 168, 226, 160, 197, 61, 146, 15, 234,
                    100, 124, 22, 29, 34, 18, 171, 91, 253, 122, 81, 241, 182, 105, 240, 209, 130,
                    176, 179, 61, 84, 183, 78, 190, 48, 10, 6, 8, 42, 134, 72, 206, 61, 4, 3, 2, 3,
                    104, 0, 48, 101, 2, 48, 14, 242, 134, 73, 12, 48, 2, 103, 184, 132, 187, 132,
                    124, 204, 63, 148, 168, 78, 225, 227, 161, 240, 147, 187, 90, 216, 65, 159, 90,
                    106, 102, 249, 56, 156, 201, 214, 182, 15, 173, 187, 167, 243, 127, 234, 138,
                    41, 50, 62, 2, 49, 0, 198, 15, 10, 182, 142, 103, 84, 7, 18, 0, 231, 130, 214,
                    26, 64, 58, 17, 118, 66, 14, 198, 244, 58, 211, 2, 97, 236, 163, 116, 124, 73,
                    166, 69, 69, 112, 107, 228, 83, 104, 91, 205, 20, 203, 250, 126, 29, 190, 42,
                    89, 2, 56, 48, 130, 2, 52, 48, 130, 1, 186, 160, 3, 2, 1, 2, 2, 16, 86, 37, 83,
                    149, 199, 167, 251, 64, 235, 226, 40, 216, 38, 8, 83, 182, 48, 10, 6, 8, 42,
                    134, 72, 206, 61, 4, 3, 3, 48, 75, 49, 31, 48, 29, 6, 3, 85, 4, 3, 12, 22, 65,
                    112, 112, 108, 101, 32, 87, 101, 98, 65, 117, 116, 104, 110, 32, 82, 111, 111,
                    116, 32, 67, 65, 49, 19, 48, 17, 6, 3, 85, 4, 10, 12, 10, 65, 112, 112, 108,
                    101, 32, 73, 110, 99, 46, 49, 19, 48, 17, 6, 3, 85, 4, 8, 12, 10, 67, 97, 108,
                    105, 102, 111, 114, 110, 105, 97, 48, 30, 23, 13, 50, 48, 48, 51, 49, 56, 49,
                    56, 51, 56, 48, 49, 90, 23, 13, 51, 48, 48, 51, 49, 51, 48, 48, 48, 48, 48, 48,
                    90, 48, 72, 49, 28, 48, 26, 6, 3, 85, 4, 3, 12, 19, 65, 112, 112, 108, 101, 32,
                    87, 101, 98, 65, 117, 116, 104, 110, 32, 67, 65, 32, 49, 49, 19, 48, 17, 6, 3,
                    85, 4, 10, 12, 10, 65, 112, 112, 108, 101, 32, 73, 110, 99, 46, 49, 19, 48, 17,
                    6, 3, 85, 4, 8, 12, 10, 67, 97, 108, 105, 102, 111, 114, 110, 105, 97, 48, 118,
                    48, 16, 6, 7, 42, 134, 72, 206, 61, 2, 1, 6, 5, 43, 129, 4, 0, 34, 3, 98, 0, 4,
                    131, 46, 135, 47, 38, 20, 145, 129, 2, 37, 185, 245, 252, 214, 187, 99, 120,
                    181, 245, 95, 63, 203, 4, 91, 199, 53, 153, 52, 117, 253, 84, 144, 68, 223,
                    155, 254, 25, 33, 23, 101, 198, 154, 29, 218, 5, 11, 56, 212, 80, 131, 64, 26,
                    67, 79, 178, 77, 17, 45, 86, 195, 225, 207, 191, 203, 152, 145, 254, 192, 105,
                    96, 129, 190, 249, 108, 188, 119, 200, 141, 221, 175, 70, 165, 174, 225, 221,
                    81, 91, 90, 250, 171, 147, 190, 156, 11, 38, 145, 163, 102, 48, 100, 48, 18, 6,
                    3, 85, 29, 19, 1, 1, 255, 4, 8, 48, 6, 1, 1, 255, 2, 1, 0, 48, 31, 6, 3, 85,
                    29, 35, 4, 24, 48, 22, 128, 20, 38, 215, 100, 217, 197, 120, 194, 90, 103, 209,
                    167, 222, 107, 18, 208, 27, 99, 241, 198, 215, 48, 29, 6, 3, 85, 29, 14, 4, 22,
                    4, 20, 235, 174, 130, 196, 255, 161, 172, 91, 81, 212, 207, 36, 97, 5, 0, 190,
                    99, 189, 119, 136, 48, 14, 6, 3, 85, 29, 15, 1, 1, 255, 4, 4, 3, 2, 1, 6, 48,
                    10, 6, 8, 42, 134, 72, 206, 61, 4, 3, 3, 3, 104, 0, 48, 101, 2, 49, 0, 221,
                    139, 26, 52, 129, 165, 250, 217, 219, 180, 231, 101, 123, 132, 30, 20, 76, 39,
                    183, 91, 135, 106, 65, 134, 194, 177, 71, 87, 80, 51, 114, 39, 239, 229, 84,
                    69, 126, 246, 72, 149, 12, 99, 46, 92, 72, 62, 112, 193, 2, 48, 44, 138, 96,
                    68, 220, 32, 31, 207, 229, 155, 195, 77, 41, 48, 193, 72, 120, 81, 217, 96,
                    237, 106, 117, 241, 235, 74, 202, 190, 56, 205, 37, 184, 151, 208, 200, 5, 190,
                    240, 199, 247, 139, 7, 165, 113, 198, 232, 14, 7, 104, 97, 117, 116, 104, 68,
                    97, 116, 97, 88, 152, 218, 20, 177, 242, 169, 30, 45, 223, 21, 45, 254, 74, 34,
                    125, 188, 96, 11, 1, 71, 41, 58, 94, 252, 180, 169, 243, 209, 21, 231, 138,
                    182, 91, 69, 0, 0, 0, 0, 0, 0, 0, 0, 0, 0, 0, 0, 0, 0, 0, 0, 0, 0, 0, 0, 0, 20,
                    187, 251, 101, 136, 87, 254, 105, 116, 75, 131, 213, 200, 207, 228, 174, 67,
                    69, 193, 149, 177, 165, 1, 2, 3, 38, 32, 1, 33, 88, 32, 212, 248, 99, 135, 245,
                    78, 94, 245, 231, 22, 62, 226, 45, 40, 215, 4, 251, 188, 180, 125, 22, 236,
                    133, 161, 234, 78, 251, 105, 11, 119, 148, 144, 34, 88, 32, 105, 249, 199, 167,
                    152, 173, 94, 147, 57, 2, 250, 21, 5, 51, 116, 174, 217, 39, 160, 35, 12, 249,
                    120, 237, 52, 148, 171, 134, 138, 205, 26, 173,
                ]),
                client_data_json: Base64UrlSafeData(vec![
                    123, 34, 116, 121, 112, 101, 34, 58, 34, 119, 101, 98, 97, 117, 116, 104, 110,
                    46, 99, 114, 101, 97, 116, 101, 34, 44, 34, 99, 104, 97, 108, 108, 101, 110,
                    103, 101, 34, 58, 34, 74, 84, 98, 107, 55, 121, 101, 107, 73, 75, 79, 90, 81,
                    119, 119, 100, 71, 87, 55, 78, 101, 68, 73, 102, 120, 114, 89, 75, 48, 80, 118,
                    117, 89, 120, 115, 117, 101, 45, 45, 71, 57, 78, 73, 34, 44, 34, 111, 114, 105,
                    103, 105, 110, 34, 58, 34, 104, 116, 116, 112, 115, 58, 47, 47, 115, 112, 101,
                    99, 116, 114, 97, 108, 46, 108, 111, 99, 97, 108, 58, 56, 52, 52, 51, 34, 125,
                ]),
            },
            type_: "public-key".to_string(),
        };

        test_credential_registration(wan_c, chal, &rsp_d);
    }
}<|MERGE_RESOLUTION|>--- conflicted
+++ resolved
@@ -269,15 +269,9 @@
         &self,
         reg: &RegisterPublicKeyCredential,
         policy: UserVerificationPolicy,
-<<<<<<< HEAD
-        chal: Challenge,
-        exclude_credentials: Vec<CredentialID>,
-    ) -> Result<(Credential, AuthenticatorData<Registration>), WebauthnError>
-=======
         chal: &ChallengeRef,
         exclude_credentials: &[CredentialID],
     ) -> Result<(Credential, AuthenticatorData), WebauthnError>
->>>>>>> 3dc99095
     where
         T: WebauthnConfig,
     {
@@ -748,13 +742,8 @@
     pub fn authenticate_credential<'a>(
         &self,
         rsp: &PublicKeyCredential,
-<<<<<<< HEAD
-        state: AuthenticationState,
-    ) -> Result<(CredentialID, AuthenticatorData<Authentication>), WebauthnError>
-=======
         state: &'a AuthenticationState,
-    ) -> Result<(&'a CredentialID, AuthenticatorData), WebauthnError>
->>>>>>> 3dc99095
+    ) -> Result<(&'a CredentialID, AuthenticatorData<Authentication>), WebauthnError>
     where
         T: WebauthnConfig,
     {
